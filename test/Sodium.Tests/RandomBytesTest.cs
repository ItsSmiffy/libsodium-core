--- conflicted
+++ resolved
@@ -24,30 +24,26 @@
             Assert.AreEqual(32U, v32.Length);
             Assert.AreEqual(64U, v64.Length);
         }
+
+        [Test]
+        public void GetRandomBytesUnsafeTest()
+        {
+            var v16 = new byte[16];
+            SodiumCore.GetRandomBytes(v16);
+
+            var v32 = new byte[32];
+            SodiumCore.GetRandomBytes(v32);
+
+            var v64 = new byte[64];
+            SodiumCore.GetRandomBytes(v64);
+
+            Assert.IsNotNull(v16);
+            Assert.IsNotNull(v32);
+            Assert.IsNotNull(v64);
+
+            Assert.AreEqual(16U, v16.Length);
+            Assert.AreEqual(32U, v32.Length);
+            Assert.AreEqual(64U, v64.Length);
+        }
     }
-<<<<<<< HEAD
-
-    [Test]
-    public void GetRandomBytesUnsafeTest()
-    {
-      var v16 = new byte[16];
-      SodiumCore.GetRandomBytes(v16);
-
-      var v32 = new byte[32];
-      SodiumCore.GetRandomBytes(v32);
-
-      var v64 = new byte[64];
-      SodiumCore.GetRandomBytes(v64);
-
-      Assert.IsNotNull(v16);
-      Assert.IsNotNull(v32);
-      Assert.IsNotNull(v64);
-
-      Assert.AreEqual(16U, v16.Length);
-      Assert.AreEqual(32U, v32.Length);
-      Assert.AreEqual(64U, v64.Length);
-    }
-  }
-=======
->>>>>>> fc93f593
 }