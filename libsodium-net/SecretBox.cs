--- conflicted
+++ resolved
@@ -127,17 +127,10 @@
       return final;
     }
 
-<<<<<<< HEAD
-    [DllImport("libsodium", EntryPoint = "crypto_secretbox", CallingConvention = CallingConvention.Cdecl)]
-    private static extern int _Create(byte[] buffer, byte[] message, long messageLength, byte[] nonce, byte[] key);
-
-    [DllImport("libsodium", EntryPoint = "crypto_secretbox_open", CallingConvention = CallingConvention.Cdecl)]
-=======
     [DllImport(SodiumCore.LIBRARY_NAME, EntryPoint = "crypto_secretbox", CallingConvention = CallingConvention.Cdecl)]
     private static extern int _Create(byte[] buffer, byte[] message, long messageLength, byte[] nonce, byte[] key);
 
     [DllImport(SodiumCore.LIBRARY_NAME, EntryPoint = "crypto_secretbox_open", CallingConvention = CallingConvention.Cdecl)]
->>>>>>> d7db56e7
     private static extern int _Open(byte[] buffer, byte[] cipherText, long cipherTextLength, byte[] nonce, byte[] key);
   }
 }