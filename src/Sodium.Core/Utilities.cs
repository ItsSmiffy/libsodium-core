﻿using Microsoft.Extensions.ObjectPool;
using System;
using System.Buffers;
using System.Runtime.InteropServices;
using System.Text;

namespace Sodium
{
  /// <summary>Various utility methods.</summary>
  public static class Utilities
  {
    /// <summary>Represents HEX formats.</summary>
    public enum HexFormat
    {
      /// <summary>a hex string without separators.</summary>
      None,
      /// <summary>a hex string with colons (dd:33:dd).</summary>
      Colon,
      /// <summary>a hex string with hyphens (dd-33-dd).</summary>
      Hyphen,
      /// <summary>a hex string with spaces (dd 33 dd).</summary>
      Space
    }

    /// <summary>Represents HEX cases.</summary>
    public enum HexCase
    {
      /// <summary>lower-case hex-encoded.</summary>
      Lower,
      /// <summary>upper-case hex-encoded</summary>
      Upper
    }
<<<<<<< HEAD
    
=======

    /// <summary>Represents Base64 encoding variants.</summary>
    public enum Base64Variant
    {
      /// <summary>Original Base64 encoding variant.</summary>
      Original = 1,
      /// <summary>Original Base64 encoding variant with no padding.</summary>
      OriginalNoPadding = 3,
      /// <summary>Urlsafe Base64 encoding variant.</summary>
      UrlSafe = 5,
      /// <summary>Urlsafe Base64 encoding variant with no padding.</summary>
      UrlSafeNoPadding = 7
    }

>>>>>>> 7f80e111
    /// <summary>Takes a byte array and returns a hex-encoded string.</summary>
    /// <param name="data">Data to be encoded.</param>
    /// <returns>Hex-encoded string, lowercase.</returns>
    /// <exception cref="OverflowException"></exception>
    public static string BinaryToHex(byte[] data)
    {
      return BinaryToHex(data.AsSpan(), new byte[data.Length * 2 + 1]);
    }

    internal static ObjectPool<StringBuilder> StringBuilderPool = new DefaultObjectPool<StringBuilder>(new StringBuilderPooledObjectPolicy());

    /// <summary>Takes a byte array and returns a hex-encoded string.</summary>
    /// <param name="data">Data to be encoded.</param>
    /// <param name="format">Output format.</param>
    /// <param name="hcase">Lowercase or uppercase.</param>
    /// <returns>Hex-encoded string.</returns>
    /// <remarks>Bit fiddling by CodeInChaos.</remarks>
    /// <remarks>This method doesn't use libsodium, but it can be useful for generating human readable fingerprints.</remarks>
    public static string BinaryToHex(byte[] data, HexFormat format, HexCase hcase = HexCase.Lower)
    {
      var sb = StringBuilderPool.Get();

      try
      {
        for (var i = 0; i < data.Length; i++)
        {
          if ((i != 0) && (format != HexFormat.None))
          {
            switch (format)
            {
              case HexFormat.Colon:
                sb.Append((char)58);
                break;
              case HexFormat.Hyphen:
                sb.Append((char)45);
                break;
              case HexFormat.Space:
                sb.Append((char)32);
                break;
              default:
                //no formatting
                break;
            }
          }

          var byteValue = data[i] >> 4;

          if (hcase == HexCase.Lower)
          {
            sb.Append((char)(87 + byteValue + (((byteValue - 10) >> 31) & -39))); //lower
          }
          else
          {
            sb.Append((char)(55 + byteValue + (((byteValue - 10) >> 31) & -7))); //upper 
          }
          byteValue = data[i] & 0xF;

          if (hcase == HexCase.Lower)
          {
            sb.Append((char)(87 + byteValue + (((byteValue - 10) >> 31) & -39))); //lower
          }
          else
          {
            sb.Append((char)(55 + byteValue + (((byteValue - 10) >> 31) & -7))); //upper 
          }
        }

        return sb.ToString();
      }
      finally
      {
        StringBuilderPool.Return(sb);
      }
    }

    internal static readonly ArrayPool<byte> Pool = ArrayPool<byte>.Create();

    /// <summary>Takes a byte array and returns a hex-encoded string.</summary>
    /// <param name="data">The memory to read from.</param>
    /// <returns>Hex-encoded string, lowercase.</returns>
    /// <exception cref="OverflowException"></exception>
    public static string BinaryToHex(ReadOnlySpan<byte> data)
    {
      var target = Pool.Rent(data.Length * 2 + 1);
      try
      {
        return BinaryToHex(data, target);
      }
      finally
      {
        Pool.Return(target);
      }
    }

    public static string BinaryToHex(ReadOnlySpan<byte> data, Span<byte> target)
    {
      return Marshal.PtrToStringAnsi(BinaryToHexImpl(data, target));
    }

    private static IntPtr BinaryToHexImpl(ReadOnlySpan<byte> data, Span<byte> target)
    {
      unsafe
      {
        fixed (byte* bin = &data.GetPinnableReference())
        {
          fixed (byte* str = &target.GetPinnableReference())
          {
            var ret = SodiumLibrary.sodium_bin2hex(str, target.Length, bin, data.Length);

            if (ret == IntPtr.Zero)
            {
              throw new OverflowException("Internal error, encoding failed.");
            }

            return ret;
          }
        }
      }
    }

    /// <summary>Converts a hex-encoded string to a byte array.</summary>
    /// <param name="hex">Hex-encoded data.</param>
    /// <returns>A byte array of the decoded string.</returns>
    /// <exception cref="Exception"></exception>
    public static byte[] HexToBinary(string hex)
    {
      var span = new Span<byte>(new byte[hex.Length >> 1]);

      HexToBinary(ref span, hex);

      return span.ToArray();
    }

    /// <summary>Converts a hex-encoded string to a byte array.</summary>
    /// <param name="target">The buffer to write decoded data to.</param>
    /// <param name="hex">Hex-encoded data.</param>
    /// <returns>The length of the encoded-string.</returns>
    /// <exception cref="Exception"></exception>
    public static int HexToBinary(ref Span<byte> target, string hex)
    {
      return HexToBinaryImpl(ref target, hex);
    }

    private static unsafe int HexToBinaryImpl(ref Span<byte> target, string hex)
    {
      const string IGNORED_CHARS = ":- ";

      fixed (byte* bin = &target.GetPinnableReference())
      {
        //we call sodium_hex2bin with some chars to be ignored
        var ret = SodiumLibrary.sodium_hex2bin(bin, target.Length, hex, hex.Length, IGNORED_CHARS,
          out var binLength, null);
        if (ret != 0)
        {
          throw new Exception("Internal error, decoding failed.");
        }

        //remove the trailing nulls from the array, if there were some format characters in the hex string before
        if (binLength != target.Length)
        {
          target = target.Slice(0, binLength);
        }

        return binLength;
      }
    }

    /// <summary>Takes byte array and converts it to Base64 encoded string.</summary>
    /// <param name="data">Data to be encoded.</param>
    /// <param name="variant">Base64 encoding variant.</param>
    /// <exception cref="OverflowException"></exception>
    /// <returns>Base64 encoded string.</returns>
    public static string BinaryToBase64(byte[] data, Base64Variant variant = Base64Variant.Original)
    {
      if (data == null)
      {
        throw new ArgumentNullException(nameof(data), "Data is null, encoding failed");
      }

      if (data.Length == 0)
      {
        return string.Empty;
      }

      int base64MaxLen = SodiumLibrary.sodium_base64_encoded_len(data.Length, (int)variant);
      var b64 = new byte[base64MaxLen - 1];
      var base64 = SodiumLibrary.sodium_bin2base64(b64, base64MaxLen, data, data.Length, (int)variant);
      if (base64 == IntPtr.Zero)
      {
        throw new OverflowException("Internal error, encoding failed.");
      }

      return Marshal.PtrToStringAnsi(base64);
    }

    /// <summary>Converts Base64 encoded string to byte array.</summary>
    /// <param name="base64">Base64 encoded string.</param>
    /// <param name="ignoredChars">Characters which will be ignored in decoding.</param>
    /// <param name="variant">Base64 encoding variant</param>
    /// <exception cref="Exception"></exception>
    /// <returns>A byte array of decoded Base64 string</returns>
    public static byte[] Base64ToBinary(string base64, string ignoredChars, Base64Variant variant = Base64Variant.Original)
    {
      if (base64 == null)
      {
        throw new ArgumentNullException(nameof(base64), "Data is null, encoding failed");
      }
      if (base64 == string.Empty)
      {
        return new byte[] { };
      }

      var bin = Marshal.AllocHGlobal(base64.Length);
      var ret = SodiumLibrary.sodium_base642bin(bin, base64.Length, base64, base64.Length, ignoredChars, out var binLength,
        out var lastChar, (int)variant);

      if (ret != 0)
      {
        throw new Exception("Internal error, decoding failed.");
      }

      var decodedArr = new byte[binLength];
      Marshal.Copy(bin, decodedArr, 0, binLength);
      Marshal.FreeHGlobal(bin);

      return decodedArr;
    }

    /// <summary>
    /// Takes an unsigned number, and increments it.
    /// </summary>
    /// <param name="value">The value to increment.</param>
    /// <returns>The incremented value.</returns>
    public static byte[] Increment(byte[] value)
    {
      var span = value.AsSpan();
      Increment(span);
      return span.ToArray();
    }

    /// <summary>
    /// Takes an unsigned number, and increments it.
    /// </summary>
    /// <param name="value">The value to increment.</param>
    /// <returns>The incremented value.</returns>
    public static void Increment(Span<byte> value)
    {
      unsafe
      {
        fixed (byte* buffer = &value.GetPinnableReference())
        {
          SodiumLibrary.sodium_increment(buffer, value.Length);
        }
      }
    
    }

    /// <summary>
    /// Compares two values in constant time.
    /// </summary>
    /// <param name="a">The first value.</param>
    /// <param name="b">The second value.</param>
    /// <returns><c>true</c> if the values are equal, otherwise <c>false</c></returns>
    public static bool Compare(byte[] a, byte[] b)
    {
      return Compare(a.AsSpan(), b.AsSpan());
    }

    /// <summary>
    /// Compares two values in constant time.
    /// </summary>
    /// <param name="a">The first value.</param>
    /// <param name="b">The second value.</param>
    /// <returns><c>true</c> if the values are equal, otherwise <c>false</c></returns>
    public static bool Compare(ReadOnlySpan<byte> a, ReadOnlySpan<byte> b)
    {
      unsafe
      {
        fixed (byte* ptrA = &a.GetPinnableReference())
        {
          fixed (byte* ptrB = &b.GetPinnableReference())
          {
            var ret = SodiumLibrary.sodium_compare(ptrA, ptrB, a.Length);

            return ret == 0;
          }
        }
      }
    }

    internal struct MessageRef
    {
      public readonly unsafe byte* Ptr;
      public readonly long Length;
      public readonly Encoding Encoding;
      public readonly unsafe byte* Ref1;
      public readonly unsafe byte* Ref2;

      public unsafe MessageRef(byte* ptr, long length, Encoding encoding, byte* ref1 = null, byte* ref2 = null)
      {
        Ptr = ptr;
        Length = length;
        Encoding = encoding;
        Ref1 = ref1;
        Ref2 = ref2;
        Ptr = ptr;
      }
    }

    internal static void WithMessageSpan(this ReadOnlySpan<char> message, Encoding encoding, ReadOnlySpan<byte> ref1, ReadOnlySpan<byte> ref2, Action<MessageRef> action)
    {
      unsafe
      {
        fixed (char* c = &message.GetPinnableReference())
        {
          var minLength = encoding.GetByteCount(c, message.Length);

          var temp = Pool.Rent(minLength);

          var sized = temp.AsSpan().Slice(0, minLength);

          fixed (byte* b = &sized.GetPinnableReference())
          {
            try
            {
              encoding.GetBytes(c, message.Length, b, minLength);

              fixed (byte* r1 = ref1)
              {
                fixed (byte* r2 = ref2)
                {
                  action(new MessageRef(b, message.Length, encoding, r1, r2));
                }
              }
            }
            finally
            {
              Pool.Return(temp);
            }
          }
        }
      }
    }

    internal static void WithMessageSpan(this ReadOnlySpan<char> message, Encoding encoding, ReadOnlySpan<byte> ref1, Action<MessageRef> action)
    {
      unsafe
      {
        fixed (char* c = &message.GetPinnableReference())
        {
          var minLength = encoding.GetByteCount(c, message.Length);

          var temp = Pool.Rent(minLength);

          var sized = temp.AsSpan().Slice(0, minLength);

          fixed (byte* b = &sized.GetPinnableReference())
          {
            try
            {
              encoding.GetBytes(c, message.Length, b, minLength);

              fixed (byte* r1 = ref1)
              {
                action(new MessageRef(b, message.Length, encoding, r1));
              }
            }
            finally
            {
              Pool.Return(temp);
            }
          }
        }
      }
    }
  }
}<|MERGE_RESOLUTION|>--- conflicted
+++ resolved
@@ -30,10 +30,7 @@
       /// <summary>upper-case hex-encoded</summary>
       Upper
     }
-<<<<<<< HEAD
     
-=======
-
     /// <summary>Represents Base64 encoding variants.</summary>
     public enum Base64Variant
     {
@@ -47,7 +44,6 @@
       UrlSafeNoPadding = 7
     }
 
->>>>>>> 7f80e111
     /// <summary>Takes a byte array and returns a hex-encoded string.</summary>
     /// <param name="data">Data to be encoded.</param>
     /// <returns>Hex-encoded string, lowercase.</returns>
