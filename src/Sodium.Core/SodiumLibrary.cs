﻿using System;
using System.Runtime.InteropServices;

namespace Sodium
{
<<<<<<< HEAD
  /// <summary>
  /// libsodium library binding.
  /// </summary>
  public static class SodiumLibrary
  {
=======
    /// <summary>
    /// libsodium library binding.
    /// </summary>
    public static partial class SodiumLibrary
    {
>>>>>>> fc93f593

#if IOS
        const string DllName = "__Internal";
#else
        const string DllName = "libsodium";
#endif

        //sodium_init
        [DllImport(DllName, CallingConvention = CallingConvention.Cdecl)]
        internal static extern void sodium_init();

<<<<<<< HEAD
    //randombytes_buf
    [DllImport("libsodium", CallingConvention = CallingConvention.Cdecl)]
    internal static extern unsafe void randombytes_buf(void* buffer, int size);

    //sodium_compare
    [DllImport("libsodium", CallingConvention = CallingConvention.Cdecl)]
    internal static extern unsafe int sodium_compare(byte* a, byte* b, int length);
    [DllImport(DllName, CallingConvention = CallingConvention.Cdecl)]
    internal static extern void randombytes_buf(byte[] buffer, int size);
=======
        //randombytes_buf
        [DllImport(DllName, CallingConvention = CallingConvention.Cdecl)]
        internal static extern void randombytes_buf(byte[] buffer, int size);
>>>>>>> fc93f593

        //randombytes_uniform
        [DllImport(DllName, CallingConvention = CallingConvention.Cdecl)]
        internal static extern int randombytes_uniform(int upperBound);

<<<<<<< HEAD
    //sodium_increment
    [DllImport("libsodium", CallingConvention = CallingConvention.Cdecl)]
    internal static extern unsafe void sodium_increment(byte* buffer, long length);
    [DllImport(DllName, CallingConvention = CallingConvention.Cdecl)]
    internal static extern void sodium_increment(byte[] buffer, long length);
=======
        //sodium_increment
        [DllImport(DllName, CallingConvention = CallingConvention.Cdecl)]
        internal static extern void sodium_increment(byte[] buffer, long length);
>>>>>>> fc93f593

        //sodium_compare
        [DllImport(DllName, CallingConvention = CallingConvention.Cdecl)]
        internal static extern int sodium_compare(byte[] a, byte[] b, long length);

        //sodium_version_string
        [DllImport(DllName, CallingConvention = CallingConvention.Cdecl)]
        internal static extern IntPtr sodium_version_string();

<<<<<<< HEAD
    //crypto_hash
    [DllImport("libsodium", CallingConvention = CallingConvention.Cdecl)]
    internal static extern unsafe int crypto_hash(byte* buffer, byte* message, long length);

    //crypto_hash_sha512
    [DllImport("libsodium", CallingConvention = CallingConvention.Cdecl)]
    internal static extern unsafe int crypto_hash_sha512(byte* buffer, byte* message, long length);

    //crypto_hash_sha256
    [DllImport("libsodium", CallingConvention = CallingConvention.Cdecl)]
    internal static extern unsafe int crypto_hash_sha256(byte* buffer, byte* message, long length);

    //crypto_generichash
    [DllImport("libsodium", CallingConvention = CallingConvention.Cdecl)]
    internal static extern unsafe int crypto_generichash(byte* buffer, int bufferLength, byte* message, long messageLength, byte* key, int keyLength);

    //crypto_generichash_blake2b_salt_personal
    [DllImport("libsodium", CallingConvention = CallingConvention.Cdecl)]
    internal static extern unsafe int crypto_generichash_blake2b_salt_personal(byte* buffer, int bufferLength, byte* message, long messageLength, byte* key, int keyLength, byte* salt, byte* personal);

    //crypto_onetimeauth
    [DllImport("libsodium", CallingConvention = CallingConvention.Cdecl)]
    internal static extern unsafe int crypto_onetimeauth(byte* buffer, byte* message, long messageLength, byte* key);

    //crypto_onetimeauth_verify
    [DllImport("libsodium", CallingConvention = CallingConvention.Cdecl)]
    internal static extern unsafe int crypto_onetimeauth_verify(byte* signature, byte* message, long messageLength, byte* key);
=======
        //crypto_hash
        [DllImport(DllName, CallingConvention = CallingConvention.Cdecl)]
        internal static extern int crypto_hash(byte[] buffer, byte[] message, long length);

        //crypto_hash_sha512
        [DllImport(DllName, CallingConvention = CallingConvention.Cdecl)]
        internal static extern int crypto_hash_sha512(byte[] buffer, byte[] message, long length);

        //crypto_hash_sha256
        [DllImport(DllName, CallingConvention = CallingConvention.Cdecl)]
        internal static extern int crypto_hash_sha256(byte[] buffer, byte[] message, long length);

        //crypto_generichash
        [DllImport(DllName, CallingConvention = CallingConvention.Cdecl)]
        internal static extern int crypto_generichash(byte[] buffer, int bufferLength, byte[] message, long messageLength, byte[] key, int keyLength);

        //crypto_generichash_blake2b_salt_personal
        [DllImport(DllName, CallingConvention = CallingConvention.Cdecl)]
        internal static extern int crypto_generichash_blake2b_salt_personal(byte[] buffer, int bufferLength, byte[] message, long messageLength, byte[] key, int keyLength, byte[] salt, byte[] personal);

        //crypto_onetimeauth
        [DllImport(DllName, CallingConvention = CallingConvention.Cdecl)]
        internal static extern int crypto_onetimeauth(byte[] buffer, byte[] message, long messageLength, byte[] key);

        //crypto_onetimeauth_verify
        [DllImport(DllName, CallingConvention = CallingConvention.Cdecl)]
        internal static extern int crypto_onetimeauth_verify(byte[] signature, byte[] message, long messageLength, byte[] key);
>>>>>>> fc93f593

        //crypto_pwhash_str
        [DllImport(DllName, CallingConvention = CallingConvention.Cdecl)]
        internal static extern int crypto_pwhash_str(byte[] buffer, byte[] password, long passwordLen, long opsLimit, int memLimit);

        //crypto_pwhash_str_verify
        [DllImport(DllName, CallingConvention = CallingConvention.Cdecl)]
        internal static extern int crypto_pwhash_str_verify(byte[] buffer, byte[] password, long passLength);

        //crypto_pwhash
        [DllImport(DllName, CallingConvention = CallingConvention.Cdecl)]
        internal static extern int crypto_pwhash(byte[] buffer, long bufferLen, byte[] password, long passwordLen, byte[] salt, long opsLimit, int memLimit, int alg);

        //crypto_pwhash_scryptsalsa208sha256_str
        [DllImport(DllName, CallingConvention = CallingConvention.Cdecl)]
        internal static extern int crypto_pwhash_scryptsalsa208sha256_str(byte[] buffer, byte[] password, long passwordLen, long opsLimit, int memLimit);

        //crypto_pwhash_scryptsalsa208sha256
        [DllImport(DllName, CallingConvention = CallingConvention.Cdecl)]
        internal static extern int crypto_pwhash_scryptsalsa208sha256(byte[] buffer, long bufferLen, byte[] password, long passwordLen, byte[] salt, long opsLimit, int memLimit);

        //crypto_pwhash_scryptsalsa208sha256_str_verify
        [DllImport(DllName, CallingConvention = CallingConvention.Cdecl)]
        internal static extern int crypto_pwhash_scryptsalsa208sha256_str_verify(byte[] buffer, byte[] password, long passLength);

        [DllImport(DllName, CallingConvention = CallingConvention.Cdecl)]
        internal static extern int crypto_pwhash_str_needs_rehash(byte[] buffer, long opsLimit, int memLimit);

        //crypto_sign_keypair
        [DllImport(DllName, CallingConvention = CallingConvention.Cdecl)]
        internal static extern int crypto_sign_keypair(byte[] publicKey, byte[] secretKey);

        //crypto_sign_seed_keypair
        [DllImport(DllName, CallingConvention = CallingConvention.Cdecl)]
        internal static extern int crypto_sign_seed_keypair(byte[] publicKey, byte[] secretKey, byte[] seed);

        //crypto_sign
        [DllImport(DllName, CallingConvention = CallingConvention.Cdecl)]
        internal static extern int crypto_sign(byte[] buffer, ref long bufferLength, byte[] message, long messageLength, byte[] key);

        //crypto_sign_open
        [DllImport(DllName, CallingConvention = CallingConvention.Cdecl)]
        internal static extern int crypto_sign_open(byte[] buffer, ref long bufferLength, byte[] signedMessage, long signedMessageLength, byte[] key);

        //crypto_sign_detached
        [DllImport(DllName, CallingConvention = CallingConvention.Cdecl)]
        internal static extern int crypto_sign_detached(byte[] signature, ref long signatureLength, byte[] message, long messageLength, byte[] key);

        //crypto_sign_verify_detached
        [DllImport(DllName, CallingConvention = CallingConvention.Cdecl)]
        internal static extern int crypto_sign_verify_detached(byte[] signature, byte[] message, long messageLength, byte[] key);

        //crypto_sign_ed25519_sk_to_seed
        [DllImport(DllName, CallingConvention = CallingConvention.Cdecl)]
        internal static extern int crypto_sign_ed25519_sk_to_seed(byte[] seed, byte[] secretKey);

        //crypto_sign_ed25519_sk_to_pk
        [DllImport(DllName, CallingConvention = CallingConvention.Cdecl)]
        internal static extern int crypto_sign_ed25519_sk_to_pk(byte[] publicKey, byte[] secretKey);

        //crypto_sign_ed25519_pk_to_curve25519
        [DllImport(DllName, CallingConvention = CallingConvention.Cdecl)]
        internal static extern int crypto_sign_ed25519_pk_to_curve25519(byte[] curve25519Pk, byte[] ed25519Pk);

        //crypto_sign_ed25519_sk_to_curve25519
        [DllImport(DllName, CallingConvention = CallingConvention.Cdecl)]
        internal static extern int crypto_sign_ed25519_sk_to_curve25519(byte[] curve25519Sk, byte[] ed25519Sk);

        //crypto_box_keypair
        [DllImport(DllName, CallingConvention = CallingConvention.Cdecl)]
        internal static extern int crypto_box_keypair(byte[] publicKey, byte[] secretKey);

        //crypto_box_seed_keypair
        [DllImport(DllName, CallingConvention = CallingConvention.Cdecl)]
        internal static extern int crypto_box_seed_keypair(byte[] publicKey, byte[] secretKey, byte[] seed);

        //crypto_box_easy
        [DllImport(DllName, CallingConvention = CallingConvention.Cdecl)]
        internal static extern int crypto_box_easy(byte[] buffer, byte[] message, long messageLength, byte[] nonce, byte[] publicKey, byte[] secretKey);

        //crypto_box_open_easy
        [DllImport(DllName, CallingConvention = CallingConvention.Cdecl)]
        internal static extern int crypto_box_detached(byte[] cipher, byte[] mac, byte[] message, long messageLength, byte[] nonce, byte[] pk, byte[] sk);

        //crypto_box_detached
        [DllImport(DllName, CallingConvention = CallingConvention.Cdecl)]
        internal static extern int crypto_box_open_easy(byte[] buffer, byte[] cipherText, long cipherTextLength, byte[] nonce, byte[] publicKey, byte[] secretKey);

        //crypto_box_open_detached
        [DllImport(DllName, CallingConvention = CallingConvention.Cdecl)]
        internal static extern int crypto_box_open_detached(byte[] buffer, byte[] cipherText, byte[] mac, long cipherTextLength, byte[] nonce, byte[] pk, byte[] sk);

        //crypto_box_seedbytes
        [DllImport(DllName, CallingConvention = CallingConvention.Cdecl)]
        internal static extern int crypto_box_seedbytes();

        //crypto_scalarmult_bytes
        [DllImport(DllName, CallingConvention = CallingConvention.Cdecl)]
        internal static extern int crypto_scalarmult_bytes();

        //crypto_scalarmult_scalarbytes
        [DllImport(DllName, CallingConvention = CallingConvention.Cdecl)]
        internal static extern int crypto_scalarmult_scalarbytes();

        //crypto_scalarmult_primitive
        [DllImport(DllName, CallingConvention = CallingConvention.Cdecl)]
        internal static extern byte crypto_scalarmult_primitive();

        //crypto_scalarmult_base
        [DllImport(DllName, CallingConvention = CallingConvention.Cdecl)]
        internal static extern int crypto_scalarmult_base(byte[] q, byte[] n);

        //crypto_scalarmult
        [DllImport(DllName, CallingConvention = CallingConvention.Cdecl)]
        internal static extern int crypto_scalarmult(byte[] q, byte[] n, byte[] p);

        //crypto_box_seal
        [DllImport(DllName, CallingConvention = CallingConvention.Cdecl)]
        internal static extern int crypto_box_seal(byte[] buffer, byte[] message, long messageLength, byte[] pk);

        //crypto_box_seal_open
        [DllImport(DllName, CallingConvention = CallingConvention.Cdecl)]
        internal static extern int crypto_box_seal_open(byte[] buffer, byte[] cipherText, long cipherTextLength, byte[] pk, byte[] sk);

        //crypto_secretbox_easy
        [DllImport(DllName, CallingConvention = CallingConvention.Cdecl)]
        internal static extern int crypto_secretbox_easy(byte[] buffer, byte[] message, long messageLength, byte[] nonce, byte[] key);

        //crypto_secretbox_open_easy
        [DllImport(DllName, CallingConvention = CallingConvention.Cdecl)]
        internal static extern int crypto_secretbox_open_easy(byte[] buffer, byte[] cipherText, long cipherTextLength, byte[] nonce, byte[] key);

        //crypto_secretbox_detached
        [DllImport(DllName, CallingConvention = CallingConvention.Cdecl)]
        internal static extern int crypto_secretbox_detached(byte[] cipher, byte[] mac, byte[] message, long messageLength, byte[] nonce, byte[] key);

        //crypto_secretbox_open_detached
        [DllImport(DllName, CallingConvention = CallingConvention.Cdecl)]
        internal static extern int crypto_secretbox_open_detached(byte[] buffer, byte[] cipherText, byte[] mac, long cipherTextLength, byte[] nonce, byte[] key);

        //crypto_auth
        [DllImport(DllName, CallingConvention = CallingConvention.Cdecl)]
        internal static extern int crypto_auth(byte[] buffer, byte[] message, long messageLength, byte[] key);

        //crypto_auth_verify
        [DllImport(DllName, CallingConvention = CallingConvention.Cdecl)]
        internal static extern int crypto_auth_verify(byte[] signature, byte[] message, long messageLength, byte[] key);

        //crypto_auth_hmacsha256
        [DllImport(DllName, CallingConvention = CallingConvention.Cdecl)]
        internal static extern int crypto_auth_hmacsha256(byte[] buffer, byte[] message, long messageLength, byte[] key);

        //crypto_auth_hmacsha256_verify
        [DllImport(DllName, CallingConvention = CallingConvention.Cdecl)]
        internal static extern int crypto_auth_hmacsha256_verify(byte[] signature, byte[] message, long messageLength, byte[] key);

        //crypto_auth_hmacsha512
        [DllImport(DllName, CallingConvention = CallingConvention.Cdecl)]
        internal static extern int crypto_auth_hmacsha512(byte[] signature, byte[] message, long messageLength, byte[] key);

<<<<<<< HEAD
    //crypto_shorthash
    [DllImport("libsodium", CallingConvention = CallingConvention.Cdecl)]
    internal static extern unsafe int crypto_shorthash(byte* buffer, byte* message, long messageLength, byte* key);
=======
        //crypto_auth_hmacsha512_verify
        [DllImport(DllName, CallingConvention = CallingConvention.Cdecl)]
        internal static extern int crypto_auth_hmacsha512_verify(byte[] signature, byte[] message, long messageLength, byte[] key);
>>>>>>> fc93f593

        //crypto_shorthash
        [DllImport(DllName, CallingConvention = CallingConvention.Cdecl)]
        internal static extern int crypto_shorthash(byte[] buffer, byte[] message, long messageLength, byte[] key);

        //crypto_stream_xor
        [DllImport(DllName, CallingConvention = CallingConvention.Cdecl)]
        internal static extern int crypto_stream_xor(byte[] buffer, byte[] message, long messageLength, byte[] nonce, byte[] key);

<<<<<<< HEAD
    //sodium_bin2hex
    [DllImport("libsodium", CallingConvention = CallingConvention.Cdecl)]
    internal static extern unsafe IntPtr sodium_bin2hex(byte* hex, int hexMaxlen, byte* bin, int binLen);

    //sodium_hex2bin
    [DllImport("libsodium", CallingConvention = CallingConvention.Cdecl)]
    internal static unsafe extern int sodium_hex2bin(byte* bin, int binMaxlen, string hex, int hexLen, string ignore, out int binLen, string hexEnd);
=======
        //crypto_stream_chacha20_xor
        [DllImport(DllName, CallingConvention = CallingConvention.Cdecl)]
        internal static extern int crypto_stream_chacha20_xor(byte[] buffer, byte[] message, long messageLength, byte[] nonce, byte[] key);

        //sodium_bin2hex
        [DllImport(DllName, CallingConvention = CallingConvention.Cdecl)]
        internal static extern IntPtr sodium_bin2hex(byte[] hex, int hexMaxlen, byte[] bin, int binLen);
>>>>>>> fc93f593

        //sodium_hex2bin
        [DllImport(DllName, CallingConvention = CallingConvention.Cdecl)]
        internal static extern int sodium_hex2bin(IntPtr bin, int binMaxlen, string hex, int hexLen, string ignore, out int binLen, string hexEnd);

        //sodium_bin2base64
        [DllImport(DllName, CallingConvention = CallingConvention.Cdecl)]
        internal static extern IntPtr sodium_bin2base64(byte[] b64, int b64Maxlen, byte[] bin, int binLen, int variant);

        //sodium_base642bin
        [DllImport(DllName, CallingConvention = CallingConvention.Cdecl)]
        internal static extern int sodium_base642bin(IntPtr bin, int binMaxlen, string b64, int b64Len, string ignore, out int binLen, out char b64End, int variant);

        //sodium_base64_encoded_len
        [DllImport(DllName, CallingConvention = CallingConvention.Cdecl)]
        internal static extern int sodium_base64_encoded_len(int binLen, int variant);

        //crypto_aead_chacha20poly1305_ietf_encrypt
        [DllImport(DllName, CallingConvention = CallingConvention.Cdecl)]
        internal static extern int crypto_aead_chacha20poly1305_ietf_encrypt(IntPtr cipher, out long cipherLength, byte[] message, long messageLength, byte[] additionalData, long additionalDataLength, byte[] nsec, byte[] nonce, byte[] key);

        //crypto_aead_chacha20poly1305_ietf_decrypt
        [DllImport(DllName, CallingConvention = CallingConvention.Cdecl)]
        internal static extern int crypto_aead_chacha20poly1305_ietf_decrypt(IntPtr message, out long messageLength, byte[] nsec, byte[] cipher, long cipherLength, byte[] additionalData, long additionalDataLength, byte[] nonce, byte[] key);

        //crypto_aead_chacha20poly1305_encrypt
        [DllImport(DllName, CallingConvention = CallingConvention.Cdecl)]
        internal static extern int crypto_aead_chacha20poly1305_encrypt(IntPtr cipher, out long cipherLength, byte[] message, long messageLength, byte[] additionalData, long additionalDataLength, byte[] nsec, byte[] nonce, byte[] key);

        //crypto_aead_chacha20poly1305_decrypt
        [DllImport(DllName, CallingConvention = CallingConvention.Cdecl)]
        internal static extern int crypto_aead_chacha20poly1305_decrypt(IntPtr message, out long messageLength, byte[] nsec, byte[] cipher, long cipherLength, byte[] additionalData, long additionalDataLength, byte[] nonce, byte[] key);

        //crypto_aead_xchacha20poly1305_ietf_encrypt
        [DllImport(DllName, CallingConvention = CallingConvention.Cdecl)]
        internal static extern int crypto_aead_xchacha20poly1305_ietf_encrypt(IntPtr cipher, out long cipherLength, byte[] message, long messageLength, byte[] additionalData, long additionalDataLength, byte[] nsec, byte[] nonce, byte[] key);

        //crypto_aead_xchacha20poly1305_ietf_decrypt
        [DllImport(DllName, CallingConvention = CallingConvention.Cdecl)]
        internal static extern int crypto_aead_xchacha20poly1305_ietf_decrypt(IntPtr message, out long messageLength, byte[] nsec, byte[] cipher, long cipherLength, byte[] additionalData, long additionalDataLength, byte[] nonce, byte[] key);

        //crypto_aead_aes256gcm_is_available
        [DllImport(DllName, CallingConvention = CallingConvention.Cdecl)]
        internal static extern int crypto_aead_aes256gcm_is_available();

        //crypto_aead_aes256gcm_encrypt
        [DllImport(DllName, CallingConvention = CallingConvention.Cdecl)]
        internal static extern int crypto_aead_aes256gcm_encrypt(IntPtr cipher, out long cipherLength, byte[] message, long messageLength, byte[] additionalData, long additionalDataLength, byte[] nsec, byte[] nonce, byte[] key);

        //crypto_aead_aes256gcm_decrypt
        [DllImport(DllName, CallingConvention = CallingConvention.Cdecl)]
        internal static extern int crypto_aead_aes256gcm_decrypt(IntPtr message, out long messageLength, byte[] nsec, byte[] cipher, long cipherLength, byte[] additionalData, long additionalDataLength, byte[] nonce, byte[] key);

        //crypto_generichash_init
        [DllImport(DllName, CallingConvention = CallingConvention.Cdecl)]
        internal static extern int crypto_generichash_init(IntPtr state, byte[] key, int keySize, int hashSize);

        //crypto_generichash_update
        [DllImport(DllName, CallingConvention = CallingConvention.Cdecl)]
        internal static extern int crypto_generichash_update(IntPtr state, byte[] message, long messageLength);

        //crypto_generichash_final
        [DllImport(DllName, CallingConvention = CallingConvention.Cdecl)]
        internal static extern int crypto_generichash_final(IntPtr state, byte[] buffer, int bufferLength);

        //crypto_generichash_state
        [StructLayout(LayoutKind.Sequential, Size = 384)]
        internal struct HashState
        {
            [MarshalAs(UnmanagedType.ByValArray, SizeConst = 8)]
            public ulong[] h;

            [MarshalAs(UnmanagedType.ByValArray, SizeConst = 2)]
            public ulong[] t;

            [MarshalAs(UnmanagedType.ByValArray, SizeConst = 2)]
            public ulong[] f;

            [MarshalAs(UnmanagedType.ByValArray, SizeConst = 256)]
            public byte[] buf;

            public uint buflen;

            public byte last_node;
        }

        [DllImport(DllName, CallingConvention = CallingConvention.Cdecl)]
        internal static extern int crypto_stream_xchacha20(byte[] buffer, int bufferLength, byte[] nonce, byte[] key);

        [DllImport(DllName, CallingConvention = CallingConvention.Cdecl)]
        internal static extern int crypto_stream_xchacha20_xor(byte[] buffer, byte[] message, long messageLength, byte[] nonce, byte[] key);
    }
}<|MERGE_RESOLUTION|>--- conflicted
+++ resolved
@@ -3,19 +3,11 @@
 
 namespace Sodium
 {
-<<<<<<< HEAD
-  /// <summary>
-  /// libsodium library binding.
-  /// </summary>
-  public static class SodiumLibrary
-  {
-=======
     /// <summary>
     /// libsodium library binding.
     /// </summary>
-    public static partial class SodiumLibrary
+    public static class SodiumLibrary
     {
->>>>>>> fc93f593
 
 #if IOS
         const string DllName = "__Internal";
@@ -27,37 +19,27 @@
         [DllImport(DllName, CallingConvention = CallingConvention.Cdecl)]
         internal static extern void sodium_init();
 
-<<<<<<< HEAD
-    //randombytes_buf
-    [DllImport("libsodium", CallingConvention = CallingConvention.Cdecl)]
-    internal static extern unsafe void randombytes_buf(void* buffer, int size);
-
-    //sodium_compare
-    [DllImport("libsodium", CallingConvention = CallingConvention.Cdecl)]
-    internal static extern unsafe int sodium_compare(byte* a, byte* b, int length);
-    [DllImport(DllName, CallingConvention = CallingConvention.Cdecl)]
-    internal static extern void randombytes_buf(byte[] buffer, int size);
-=======
         //randombytes_buf
         [DllImport(DllName, CallingConvention = CallingConvention.Cdecl)]
+        internal static extern unsafe void randombytes_buf(void* buffer, int size);
+
+        //sodium_compare
+        [DllImport(DllName, CallingConvention = CallingConvention.Cdecl)]
+        internal static extern unsafe int sodium_compare(byte* a, byte* b, int length);
+
+        [DllImport(DllName, CallingConvention = CallingConvention.Cdecl)]
         internal static extern void randombytes_buf(byte[] buffer, int size);
->>>>>>> fc93f593
 
         //randombytes_uniform
         [DllImport(DllName, CallingConvention = CallingConvention.Cdecl)]
         internal static extern int randombytes_uniform(int upperBound);
 
-<<<<<<< HEAD
-    //sodium_increment
-    [DllImport("libsodium", CallingConvention = CallingConvention.Cdecl)]
-    internal static extern unsafe void sodium_increment(byte* buffer, long length);
-    [DllImport(DllName, CallingConvention = CallingConvention.Cdecl)]
-    internal static extern void sodium_increment(byte[] buffer, long length);
-=======
         //sodium_increment
         [DllImport(DllName, CallingConvention = CallingConvention.Cdecl)]
+        internal static extern unsafe void sodium_increment(byte* buffer, long length);
+
+        [DllImport(DllName, CallingConvention = CallingConvention.Cdecl)]
         internal static extern void sodium_increment(byte[] buffer, long length);
->>>>>>> fc93f593
 
         //sodium_compare
         [DllImport(DllName, CallingConvention = CallingConvention.Cdecl)]
@@ -67,63 +49,33 @@
         [DllImport(DllName, CallingConvention = CallingConvention.Cdecl)]
         internal static extern IntPtr sodium_version_string();
 
-<<<<<<< HEAD
-    //crypto_hash
-    [DllImport("libsodium", CallingConvention = CallingConvention.Cdecl)]
-    internal static extern unsafe int crypto_hash(byte* buffer, byte* message, long length);
-
-    //crypto_hash_sha512
-    [DllImport("libsodium", CallingConvention = CallingConvention.Cdecl)]
-    internal static extern unsafe int crypto_hash_sha512(byte* buffer, byte* message, long length);
-
-    //crypto_hash_sha256
-    [DllImport("libsodium", CallingConvention = CallingConvention.Cdecl)]
-    internal static extern unsafe int crypto_hash_sha256(byte* buffer, byte* message, long length);
-
-    //crypto_generichash
-    [DllImport("libsodium", CallingConvention = CallingConvention.Cdecl)]
-    internal static extern unsafe int crypto_generichash(byte* buffer, int bufferLength, byte* message, long messageLength, byte* key, int keyLength);
-
-    //crypto_generichash_blake2b_salt_personal
-    [DllImport("libsodium", CallingConvention = CallingConvention.Cdecl)]
-    internal static extern unsafe int crypto_generichash_blake2b_salt_personal(byte* buffer, int bufferLength, byte* message, long messageLength, byte* key, int keyLength, byte* salt, byte* personal);
-
-    //crypto_onetimeauth
-    [DllImport("libsodium", CallingConvention = CallingConvention.Cdecl)]
-    internal static extern unsafe int crypto_onetimeauth(byte* buffer, byte* message, long messageLength, byte* key);
-
-    //crypto_onetimeauth_verify
-    [DllImport("libsodium", CallingConvention = CallingConvention.Cdecl)]
-    internal static extern unsafe int crypto_onetimeauth_verify(byte* signature, byte* message, long messageLength, byte* key);
-=======
         //crypto_hash
         [DllImport(DllName, CallingConvention = CallingConvention.Cdecl)]
-        internal static extern int crypto_hash(byte[] buffer, byte[] message, long length);
+        internal static extern unsafe int crypto_hash(byte* buffer, byte* message, long length);
 
         //crypto_hash_sha512
         [DllImport(DllName, CallingConvention = CallingConvention.Cdecl)]
-        internal static extern int crypto_hash_sha512(byte[] buffer, byte[] message, long length);
+        internal static extern unsafe int crypto_hash_sha512(byte* buffer, byte* message, long length);
 
         //crypto_hash_sha256
         [DllImport(DllName, CallingConvention = CallingConvention.Cdecl)]
-        internal static extern int crypto_hash_sha256(byte[] buffer, byte[] message, long length);
+        internal static extern unsafe int crypto_hash_sha256(byte* buffer, byte* message, long length);
 
         //crypto_generichash
         [DllImport(DllName, CallingConvention = CallingConvention.Cdecl)]
-        internal static extern int crypto_generichash(byte[] buffer, int bufferLength, byte[] message, long messageLength, byte[] key, int keyLength);
+        internal static extern unsafe int crypto_generichash(byte* buffer, int bufferLength, byte* message, long messageLength, byte* key, int keyLength);
 
         //crypto_generichash_blake2b_salt_personal
         [DllImport(DllName, CallingConvention = CallingConvention.Cdecl)]
-        internal static extern int crypto_generichash_blake2b_salt_personal(byte[] buffer, int bufferLength, byte[] message, long messageLength, byte[] key, int keyLength, byte[] salt, byte[] personal);
+        internal static extern unsafe int crypto_generichash_blake2b_salt_personal(byte* buffer, int bufferLength, byte* message, long messageLength, byte* key, int keyLength, byte* salt, byte* personal);
 
         //crypto_onetimeauth
         [DllImport(DllName, CallingConvention = CallingConvention.Cdecl)]
-        internal static extern int crypto_onetimeauth(byte[] buffer, byte[] message, long messageLength, byte[] key);
+        internal static extern unsafe int crypto_onetimeauth(byte* buffer, byte* message, long messageLength, byte* key);
 
         //crypto_onetimeauth_verify
         [DllImport(DllName, CallingConvention = CallingConvention.Cdecl)]
-        internal static extern int crypto_onetimeauth_verify(byte[] signature, byte[] message, long messageLength, byte[] key);
->>>>>>> fc93f593
+        internal static extern unsafe int crypto_onetimeauth_verify(byte* signature, byte* message, long messageLength, byte* key);
 
         //crypto_pwhash_str
         [DllImport(DllName, CallingConvention = CallingConvention.Cdecl)]
@@ -149,9 +101,6 @@
         [DllImport(DllName, CallingConvention = CallingConvention.Cdecl)]
         internal static extern int crypto_pwhash_scryptsalsa208sha256_str_verify(byte[] buffer, byte[] password, long passLength);
 
-        [DllImport(DllName, CallingConvention = CallingConvention.Cdecl)]
-        internal static extern int crypto_pwhash_str_needs_rehash(byte[] buffer, long opsLimit, int memLimit);
-
         //crypto_sign_keypair
         [DllImport(DllName, CallingConvention = CallingConvention.Cdecl)]
         internal static extern int crypto_sign_keypair(byte[] publicKey, byte[] secretKey);
@@ -284,45 +233,29 @@
         [DllImport(DllName, CallingConvention = CallingConvention.Cdecl)]
         internal static extern int crypto_auth_hmacsha512(byte[] signature, byte[] message, long messageLength, byte[] key);
 
-<<<<<<< HEAD
-    //crypto_shorthash
-    [DllImport("libsodium", CallingConvention = CallingConvention.Cdecl)]
-    internal static extern unsafe int crypto_shorthash(byte* buffer, byte* message, long messageLength, byte* key);
-=======
         //crypto_auth_hmacsha512_verify
         [DllImport(DllName, CallingConvention = CallingConvention.Cdecl)]
         internal static extern int crypto_auth_hmacsha512_verify(byte[] signature, byte[] message, long messageLength, byte[] key);
->>>>>>> fc93f593
 
         //crypto_shorthash
         [DllImport(DllName, CallingConvention = CallingConvention.Cdecl)]
-        internal static extern int crypto_shorthash(byte[] buffer, byte[] message, long messageLength, byte[] key);
+        internal static extern unsafe int crypto_shorthash(byte* buffer, byte* message, long messageLength, byte* key);
 
         //crypto_stream_xor
         [DllImport(DllName, CallingConvention = CallingConvention.Cdecl)]
         internal static extern int crypto_stream_xor(byte[] buffer, byte[] message, long messageLength, byte[] nonce, byte[] key);
 
-<<<<<<< HEAD
-    //sodium_bin2hex
-    [DllImport("libsodium", CallingConvention = CallingConvention.Cdecl)]
-    internal static extern unsafe IntPtr sodium_bin2hex(byte* hex, int hexMaxlen, byte* bin, int binLen);
-
-    //sodium_hex2bin
-    [DllImport("libsodium", CallingConvention = CallingConvention.Cdecl)]
-    internal static unsafe extern int sodium_hex2bin(byte* bin, int binMaxlen, string hex, int hexLen, string ignore, out int binLen, string hexEnd);
-=======
         //crypto_stream_chacha20_xor
         [DllImport(DllName, CallingConvention = CallingConvention.Cdecl)]
         internal static extern int crypto_stream_chacha20_xor(byte[] buffer, byte[] message, long messageLength, byte[] nonce, byte[] key);
 
         //sodium_bin2hex
         [DllImport(DllName, CallingConvention = CallingConvention.Cdecl)]
-        internal static extern IntPtr sodium_bin2hex(byte[] hex, int hexMaxlen, byte[] bin, int binLen);
->>>>>>> fc93f593
+        internal static extern unsafe IntPtr sodium_bin2hex(byte* hex, int hexMaxlen, byte* bin, int binLen);
 
         //sodium_hex2bin
         [DllImport(DllName, CallingConvention = CallingConvention.Cdecl)]
-        internal static extern int sodium_hex2bin(IntPtr bin, int binMaxlen, string hex, int hexLen, string ignore, out int binLen, string hexEnd);
+        internal static unsafe extern int sodium_hex2bin(byte* bin, int binMaxlen, string hex, int hexLen, string ignore, out int binLen, string hexEnd);
 
         //sodium_bin2base64
         [DllImport(DllName, CallingConvention = CallingConvention.Cdecl)]
