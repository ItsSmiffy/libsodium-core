--- conflicted
+++ resolved
@@ -1,11 +1,8 @@
 ﻿<Project Sdk="MSBuild.Sdk.Extras/2.0.54">
 
   <PropertyGroup>
-<<<<<<< HEAD
     <TargetFrameworks>netstandard2.0</TargetFrameworks>
-=======
     <TargetFrameworks>MonoAndroid90;Xamarin.iOS10;netstandard1.6;netstandard2.0</TargetFrameworks>
->>>>>>> b8d0e319
     <Description>libsodium for .net core</Description>
     <Copyright>Copyright © tabrath 2019</Copyright>
     <AssemblyTitle>Sodium.Core</AssemblyTitle>
@@ -49,11 +46,8 @@
 
   <ItemGroup>
     <PackageReference Include="libsodium" Version="1.0.17.1" />
-<<<<<<< HEAD
     <PackageReference Include="System.Memory" Version="4.5.3" />
     <PackageReference Include="Microsoft.Extensions.ObjectPool" Version="2.2.0" />
-=======
->>>>>>> b8d0e319
   </ItemGroup>
 
 </Project>