﻿<Project Sdk="MSBuild.Sdk.Extras/2.0.54">

  <PropertyGroup>
    <TargetFrameworks>MonoAndroid90;Xamarin.iOS10;netstandard1.6;netstandard2.0</TargetFrameworks>
    <Description>libsodium for .net core</Description>
    <Copyright>Copyright © tabrath 2019</Copyright>
    <AssemblyTitle>Sodium.Core</AssemblyTitle>
    <VersionPrefix>1.2.2</VersionPrefix>
    <Authors>tabrath</Authors>
    <AllowUnsafeBlocks>true</AllowUnsafeBlocks>
    <AssemblyName>Sodium.Core</AssemblyName>
    <PackageId>Sodium.Core</PackageId>
    <PackageTags>libsodium;xamarin;xamarin.ios;xamarin.android</PackageTags>
    <PackageLicenseUrl>https://github.com/tabrath/libsodium-core/blob/master/LICENSE</PackageLicenseUrl>
    <RepositoryType>git</RepositoryType>
    <RepositoryUrl>https://github.com/tabrath/libsodium-core/</RepositoryUrl>
    <PlatformTarget>AnyCPU</PlatformTarget>
    <OutputType>Library</OutputType>
    <PackageProjectUrl>https://github.com/tabrath/libsodium-core/</PackageProjectUrl>
    <RootNamespace>Sodium</RootNamespace>
    <PackageIconUrl>http://upload.wikimedia.org/wikipedia/commons/thumb/7/78/Salt_shaker_on_white_background.jpg/220px-Salt_shaker_on_white_background.jpg</PackageIconUrl>
    <PreserveCompilationContext>true</PreserveCompilationContext>
    <LangVersion>7.3</LangVersion>
  </PropertyGroup>

  <PropertyGroup Condition=" '$(Configuration)|$(Platform)' == 'Debug|AnyCPU' ">
    <DebugSymbols>true</DebugSymbols>
    <DebugType>full</DebugType>
    <Optimize>false</Optimize>
    <DefineConstants>$(DefineConstants);DEBUG</DefineConstants>
  </PropertyGroup>

  <PropertyGroup Condition=" '$(Configuration)|$(Platform)' == 'Release|AnyCPU' ">
    <DebugType>pdbonly</DebugType>
    <Optimize>true</Optimize>
    <DefineConstants>$(DefineConstants)</DefineConstants>
  </PropertyGroup>

  <PropertyGroup Condition="$(TargetFramework.StartsWith('Xamarin.iOS'))">
    <DefineConstants>$(DefineConstants);IOS</DefineConstants>
  </PropertyGroup>
  <PropertyGroup Condition="$(TargetFramework.StartsWith('MonoAndroid'))">
    <DefineConstants>$(DefineConstants);ANDROID</DefineConstants>
  </PropertyGroup>

  <ItemGroup>
<<<<<<< HEAD
    <PackageReference Include="libsodium" Version="1.0.17.1" />
    <PackageReference Include="System.Memory" Version="4.5.3" />
    <PackageReference Include="Microsoft.Extensions.ObjectPool" Version="1.1.1" />
=======
    <PackageReference Include="libsodium" Version="1.0.18" />
    <PackageReference Include="System.ValueTuple" Version="4.5.0" />
>>>>>>> fc93f593
  </ItemGroup>

</Project><|MERGE_RESOLUTION|>--- conflicted
+++ resolved
@@ -44,14 +44,11 @@
   </PropertyGroup>
 
   <ItemGroup>
-<<<<<<< HEAD
     <PackageReference Include="libsodium" Version="1.0.17.1" />
     <PackageReference Include="System.Memory" Version="4.5.3" />
     <PackageReference Include="Microsoft.Extensions.ObjectPool" Version="1.1.1" />
-=======
     <PackageReference Include="libsodium" Version="1.0.18" />
     <PackageReference Include="System.ValueTuple" Version="4.5.0" />
->>>>>>> fc93f593
   </ItemGroup>
 
 </Project>