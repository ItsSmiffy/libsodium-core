--- conflicted
+++ resolved
@@ -1,10 +1,5 @@
-<<<<<<< HEAD
 ﻿using System;
 using System.Text;
-=======
-﻿using System.Text;
-
->>>>>>> fc93f593
 using Sodium.Exceptions;
 
 namespace Sodium
@@ -12,215 +7,6 @@
     /// <summary>One Time Message Authentication</summary>
     public static class OneTimeAuth
     {
-<<<<<<< HEAD
-      var buffer = new byte[KEY_BYTES];
-      GenerateKey(buffer);
-      return buffer;
-    }
-
-    /// <summary>Generates a random 32 byte key.</summary>
-    /// <param name="target">The byte span to write the resulting key byte array with 32 random bytes.</param>
-    public static void GenerateKey(Span<byte> target)
-    {
-      SodiumCore.GetRandomBytes(target, KEY_BYTES);
-    }
-
-    /// <summary>Signs a message using Poly1305</summary>
-    /// <param name="message">The message.</param>
-    /// <param name="key">The 32 byte key.</param>
-    /// <returns>16 byte authentication code.</returns>
-    /// <exception cref="KeyOutOfRangeException"></exception>
-    public static byte[] Sign(string message, byte[] key)
-    {
-      return Sign(message.AsSpan(), key.AsSpan());
-    }
-
-    /// <summary>Signs a message using Poly1305</summary>
-    /// <param name="message">The message.</param>
-    /// <param name="key">The 32 byte key.</param>
-    /// <returns>16 byte authentication code.</returns>
-    /// <exception cref="KeyOutOfRangeException"></exception>
-    public static byte[] Sign(string message, ReadOnlySpan<byte> key)
-    {
-      return Sign(message.AsSpan(), key);
-    }
-
-    /// <summary>Signs a message using Poly1305</summary>
-    /// <param name="message">The message.</param>
-    /// <param name="key">The 32 byte key.</param>
-    /// <returns>16 byte authentication code.</returns>
-    /// <exception cref="KeyOutOfRangeException"></exception>
-    public static byte[] Sign(ReadOnlySpan<char> message, ReadOnlySpan<byte> key)
-    {
-      var buffer = new byte[BYTES];
-      Sign(buffer.AsSpan(), message, key);
-      return buffer;
-    }
-
-    /// <summary>Signs a message using Poly1305</summary>
-    /// <param name="target">The byte span to write the resulting 16 byte authentication code to.</param>
-    /// <param name="message">The message.</param>
-    /// <param name="key">The 32 byte key.</param>
-    /// <returns>16 byte authentication code.</returns>
-    /// <exception cref="KeyOutOfRangeException"></exception>
-    public static void Sign(Span<byte> target, ReadOnlySpan<char> message, ReadOnlySpan<byte> key)
-    {
-      unsafe
-      {
-        message.WithMessageSpan(Encoding.UTF8, target, key, m =>
-        {
-          SodiumLibrary.crypto_onetimeauth(m.Ref1, m.Ptr, m.Length, m.Ref2);
-        });
-      }
-    }
-
-    /// <summary>Signs a message using Poly1305</summary>
-    /// <param name="message">The message.</param>
-    /// <param name="key">The 32 byte key.</param>
-    /// <returns>16 byte authentication code.</returns>
-    /// <exception cref="KeyOutOfRangeException"></exception>
-    public static byte[] Sign(byte[] message, byte[] key)
-    {
-      return Sign(message.AsSpan(), key.AsSpan());
-    }
-
-    /// <summary>Signs a message using Poly1305</summary>
-    /// <param name="message">The message.</param>
-    /// <param name="key">The 32 byte key.</param>
-    /// <returns>16 byte authentication code.</returns>
-    /// <exception cref="KeyOutOfRangeException"></exception>
-    public static byte[] Sign(ReadOnlySpan<byte> message, ReadOnlySpan<byte> key)
-    {
-      var buffer = new byte[BYTES];
-      Sign(buffer.AsSpan(), message, key);
-      return buffer;
-    }
-
-    /// <summary>Signs a message using Poly1305</summary>
-    /// <param name="target">The byte span to write the resulting 16 byte authentication code to.</param>
-    /// <param name="message">The message.</param>
-    /// <param name="key">The 32 byte key.</param>
-    /// <exception cref="KeyOutOfRangeException"></exception>
-    public static void Sign(Span<byte> target, ReadOnlySpan<byte> message, ReadOnlySpan<byte> key)
-    {
-      //validate the length of the key
-      if (key == null || key.Length != KEY_BYTES)
-        throw new KeyOutOfRangeException("key", (key == null) ? 0 : key.Length,
-          string.Format("key must be {0} bytes in length.", KEY_BYTES));
-      
-      unsafe
-      {
-        fixed (byte* b = &target.GetPinnableReference())
-        {
-          fixed (byte* m = &message.GetPinnableReference())
-          {
-            fixed (byte* k = &key.GetPinnableReference())
-            {
-              SodiumLibrary.crypto_onetimeauth(b, m, message.Length, k);
-            }
-          }
-        }
-      }
-    }
-
-    /// <summary>Verifies a message signed with the Sign method.</summary>
-    /// <param name="message">The message.</param>
-    /// <param name="signature">The 16 byte signature.</param>
-    /// <param name="key">The 32 byte key.</param>
-    /// <returns>True if verified.</returns>
-    /// <exception cref="KeyOutOfRangeException"></exception>
-    /// <exception cref="SignatureOutOfRangeException"></exception>
-    public static bool Verify(string message, byte[] signature, byte[] key)
-    {
-      return Verify(message.AsSpan(), signature.AsSpan(), key.AsSpan());
-    }
-
-    /// <summary>Verifies a message signed with the Sign method.</summary>
-    /// <param name="message">The message.</param>
-    /// <param name="signature">The 16 byte signature.</param>
-    /// <param name="key">The 32 byte key.</param>
-    /// <returns>True if verified.</returns>
-    /// <exception cref="KeyOutOfRangeException"></exception>
-    /// <exception cref="SignatureOutOfRangeException"></exception>
-    public static bool Verify(string message, ReadOnlySpan<byte> signature, ReadOnlySpan<byte> key)
-    {
-      return Verify(message.AsSpan(), signature, key);
-    }
-
-    /// <summary>Verifies a message signed with the Sign method.</summary>
-    /// <param name="message">The message.</param>
-    /// <param name="signature">The 16 byte signature.</param>
-    /// <param name="key">The 32 byte key.</param>
-    /// <returns>True if verified.</returns>
-    /// <exception cref="KeyOutOfRangeException"></exception>
-    /// <exception cref="SignatureOutOfRangeException"></exception>
-    public static bool Verify(ReadOnlySpan<char> message, ReadOnlySpan<byte> signature, ReadOnlySpan<byte> key)
-    {
-      ValidateVerify(signature, key);
-
-      var ret = -1;
-      message.WithMessageSpan(Encoding.UTF8, signature, key, m =>
-      {
-        unsafe
-        {
-          ret = SodiumLibrary.crypto_onetimeauth_verify(m.Ref1, m.Ptr, m.Length, m.Ref2);
-        }
-      });
-      return ret == 0;
-    }
-
-    /// <summary>Verifies a message signed with the Sign method.</summary>
-    /// <param name="message">The message.</param>
-    /// <param name="signature">The 16 byte signature.</param>
-    /// <param name="key">The 32 byte key.</param>
-    /// <returns>True if verified.</returns>
-    /// <exception cref="KeyOutOfRangeException"></exception>
-    /// <exception cref="SignatureOutOfRangeException"></exception>
-    public static bool Verify(byte[] message, byte[] signature, byte[] key)
-    {
-      return Verify(message.AsSpan(), signature.AsSpan(), key.AsSpan());
-    }
-
-    /// <summary>Verifies a message signed with the Sign method.</summary>
-    /// <param name="message">The message.</param>
-    /// <param name="signature">The 16 byte signature.</param>
-    /// <param name="key">The 32 byte key.</param>
-    /// <returns>True if verified.</returns>
-    /// <exception cref="KeyOutOfRangeException"></exception>
-    /// <exception cref="SignatureOutOfRangeException"></exception>
-    public static bool Verify(ReadOnlySpan<byte> message, ReadOnlySpan<byte> signature, ReadOnlySpan<byte> key)
-    {
-      ValidateVerify(signature, key);
-
-      unsafe
-      {
-        fixed (byte* s = &signature.GetPinnableReference())
-        {
-          fixed (byte* m = &message.GetPinnableReference())
-          {
-            fixed (byte* k = &key.GetPinnableReference())
-            {
-              var ret = SodiumLibrary.crypto_onetimeauth_verify(s, m, message.Length, k);
-
-              return ret == 0;
-            }
-          }
-        }
-      }
-    }
-
-    private static void ValidateVerify(ReadOnlySpan<byte> signature, ReadOnlySpan<byte> key)
-    {
-      //validate the length of the key
-      if (key == null || key.Length != KEY_BYTES)
-        throw new KeyOutOfRangeException("key", (key == null) ? 0 : key.Length,
-          string.Format("key must be {0} bytes in length.", KEY_BYTES));
-
-      //validate the length of the signature
-      if (signature == null || signature.Length != BYTES)
-        throw new SignatureOutOfRangeException("signature", (signature == null) ? 0 : signature.Length,
-          string.Format("signature must be {0} bytes in length.", BYTES));
-=======
         private const int KEY_BYTES = 32;
         private const int BYTES = 16;
 
@@ -228,7 +14,16 @@
         /// <returns>Returns a byte array with 32 random bytes</returns>
         public static byte[] GenerateKey()
         {
-            return SodiumCore.GetRandomBytes(KEY_BYTES);
+            var buffer = new byte[KEY_BYTES];
+            GenerateKey(buffer);
+            return buffer;
+        }
+
+        /// <summary>Generates a random 32 byte key.</summary>
+        /// <param name="target">The byte span to write the resulting key byte array with 32 random bytes.</param>
+        public static void GenerateKey(Span<byte> target)
+        {
+            SodiumCore.GetRandomBytes(target, KEY_BYTES);
         }
 
         /// <summary>Signs a message using Poly1305</summary>
@@ -238,7 +33,46 @@
         /// <exception cref="KeyOutOfRangeException"></exception>
         public static byte[] Sign(string message, byte[] key)
         {
-            return Sign(Encoding.UTF8.GetBytes(message), key);
+            return Sign(message.AsSpan(), key.AsSpan());
+        }
+
+        /// <summary>Signs a message using Poly1305</summary>
+        /// <param name="message">The message.</param>
+        /// <param name="key">The 32 byte key.</param>
+        /// <returns>16 byte authentication code.</returns>
+        /// <exception cref="KeyOutOfRangeException"></exception>
+        public static byte[] Sign(string message, ReadOnlySpan<byte> key)
+        {
+            return Sign(message.AsSpan(), key);
+        }
+
+        /// <summary>Signs a message using Poly1305</summary>
+        /// <param name="message">The message.</param>
+        /// <param name="key">The 32 byte key.</param>
+        /// <returns>16 byte authentication code.</returns>
+        /// <exception cref="KeyOutOfRangeException"></exception>
+        public static byte[] Sign(ReadOnlySpan<char> message, ReadOnlySpan<byte> key)
+        {
+            var buffer = new byte[BYTES];
+            Sign(buffer.AsSpan(), message, key);
+            return buffer;
+        }
+
+        /// <summary>Signs a message using Poly1305</summary>
+        /// <param name="target">The byte span to write the resulting 16 byte authentication code to.</param>
+        /// <param name="message">The message.</param>
+        /// <param name="key">The 32 byte key.</param>
+        /// <returns>16 byte authentication code.</returns>
+        /// <exception cref="KeyOutOfRangeException"></exception>
+        public static void Sign(Span<byte> target, ReadOnlySpan<char> message, ReadOnlySpan<byte> key)
+        {
+            unsafe
+            {
+                message.WithMessageSpan(Encoding.UTF8, target, key, m =>
+                {
+                    SodiumLibrary.crypto_onetimeauth(m.Ref1, m.Ptr, m.Length, m.Ref2);
+                });
+            }
         }
 
         /// <summary>Signs a message using Poly1305</summary>
@@ -247,16 +81,47 @@
         /// <returns>16 byte authentication code.</returns>
         /// <exception cref="KeyOutOfRangeException"></exception>
         public static byte[] Sign(byte[] message, byte[] key)
+        {
+            return Sign(message.AsSpan(), key.AsSpan());
+        }
+
+        /// <summary>Signs a message using Poly1305</summary>
+        /// <param name="message">The message.</param>
+        /// <param name="key">The 32 byte key.</param>
+        /// <returns>16 byte authentication code.</returns>
+        /// <exception cref="KeyOutOfRangeException"></exception>
+        public static byte[] Sign(ReadOnlySpan<byte> message, ReadOnlySpan<byte> key)
+        {
+            var buffer = new byte[BYTES];
+            Sign(buffer.AsSpan(), message, key);
+            return buffer;
+        }
+
+        /// <summary>Signs a message using Poly1305</summary>
+        /// <param name="target">The byte span to write the resulting 16 byte authentication code to.</param>
+        /// <param name="message">The message.</param>
+        /// <param name="key">The 32 byte key.</param>
+        /// <exception cref="KeyOutOfRangeException"></exception>
+        public static void Sign(Span<byte> target, ReadOnlySpan<byte> message, ReadOnlySpan<byte> key)
         {
             //validate the length of the key
             if (key == null || key.Length != KEY_BYTES)
                 throw new KeyOutOfRangeException("key", (key == null) ? 0 : key.Length,
                   string.Format("key must be {0} bytes in length.", KEY_BYTES));
 
-            var buffer = new byte[BYTES];
-            SodiumLibrary.crypto_onetimeauth(buffer, message, message.Length, key);
-
-            return buffer;
+            unsafe
+            {
+                fixed (byte* b = &target.GetPinnableReference())
+                {
+                    fixed (byte* m = &message.GetPinnableReference())
+                    {
+                        fixed (byte* k = &key.GetPinnableReference())
+                        {
+                            SodiumLibrary.crypto_onetimeauth(b, m, message.Length, k);
+                        }
+                    }
+                }
+            }
         }
 
         /// <summary>Verifies a message signed with the Sign method.</summary>
@@ -268,7 +133,41 @@
         /// <exception cref="SignatureOutOfRangeException"></exception>
         public static bool Verify(string message, byte[] signature, byte[] key)
         {
-            return Verify(Encoding.UTF8.GetBytes(message), signature, key);
+            return Verify(message.AsSpan(), signature.AsSpan(), key.AsSpan());
+        }
+
+        /// <summary>Verifies a message signed with the Sign method.</summary>
+        /// <param name="message">The message.</param>
+        /// <param name="signature">The 16 byte signature.</param>
+        /// <param name="key">The 32 byte key.</param>
+        /// <returns>True if verified.</returns>
+        /// <exception cref="KeyOutOfRangeException"></exception>
+        /// <exception cref="SignatureOutOfRangeException"></exception>
+        public static bool Verify(string message, ReadOnlySpan<byte> signature, ReadOnlySpan<byte> key)
+        {
+            return Verify(message.AsSpan(), signature, key);
+        }
+
+        /// <summary>Verifies a message signed with the Sign method.</summary>
+        /// <param name="message">The message.</param>
+        /// <param name="signature">The 16 byte signature.</param>
+        /// <param name="key">The 32 byte key.</param>
+        /// <returns>True if verified.</returns>
+        /// <exception cref="KeyOutOfRangeException"></exception>
+        /// <exception cref="SignatureOutOfRangeException"></exception>
+        public static bool Verify(ReadOnlySpan<char> message, ReadOnlySpan<byte> signature, ReadOnlySpan<byte> key)
+        {
+            ValidateVerify(signature, key);
+
+            var ret = -1;
+            message.WithMessageSpan(Encoding.UTF8, signature, key, m =>
+            {
+                unsafe
+                {
+                    ret = SodiumLibrary.crypto_onetimeauth_verify(m.Ref1, m.Ptr, m.Length, m.Ref2);
+                }
+            });
+            return ret == 0;
         }
 
         /// <summary>Verifies a message signed with the Sign method.</summary>
@@ -279,6 +178,39 @@
         /// <exception cref="KeyOutOfRangeException"></exception>
         /// <exception cref="SignatureOutOfRangeException"></exception>
         public static bool Verify(byte[] message, byte[] signature, byte[] key)
+        {
+            return Verify(message.AsSpan(), signature.AsSpan(), key.AsSpan());
+        }
+
+        /// <summary>Verifies a message signed with the Sign method.</summary>
+        /// <param name="message">The message.</param>
+        /// <param name="signature">The 16 byte signature.</param>
+        /// <param name="key">The 32 byte key.</param>
+        /// <returns>True if verified.</returns>
+        /// <exception cref="KeyOutOfRangeException"></exception>
+        /// <exception cref="SignatureOutOfRangeException"></exception>
+        public static bool Verify(ReadOnlySpan<byte> message, ReadOnlySpan<byte> signature, ReadOnlySpan<byte> key)
+        {
+            ValidateVerify(signature, key);
+
+            unsafe
+            {
+                fixed (byte* s = &signature.GetPinnableReference())
+                {
+                    fixed (byte* m = &message.GetPinnableReference())
+                    {
+                        fixed (byte* k = &key.GetPinnableReference())
+                        {
+                            var ret = SodiumLibrary.crypto_onetimeauth_verify(s, m, message.Length, k);
+
+                            return ret == 0;
+                        }
+                    }
+                }
+            }
+        }
+
+        private static void ValidateVerify(ReadOnlySpan<byte> signature, ReadOnlySpan<byte> key)
         {
             //validate the length of the key
             if (key == null || key.Length != KEY_BYTES)
@@ -289,11 +221,6 @@
             if (signature == null || signature.Length != BYTES)
                 throw new SignatureOutOfRangeException("signature", (signature == null) ? 0 : signature.Length,
                   string.Format("signature must be {0} bytes in length.", BYTES));
-
-            var ret = SodiumLibrary.crypto_onetimeauth_verify(signature, message, message.Length, key);
-
-            return ret == 0;
-        }
->>>>>>> fc93f593
+        }
     }
 }