--- conflicted
+++ resolved
@@ -1,356 +1,20 @@
-﻿using System;
+﻿using Sodium.Exceptions;
+using System;
 using System.Text;
-
-using Sodium.Exceptions;
 
 namespace Sodium
 {
     /// <summary>Hashes passwords using the argon2i and scrypt algorithm</summary>
     public class PasswordHash
     {
-<<<<<<< HEAD
-      var pass = Encoding.UTF8.GetBytes(password);
-      var saltAsBytes = Encoding.UTF8.GetBytes(salt);
-
-      return ArgonHashBinary(pass, saltAsBytes, opsLimit, memLimit, outputLength);
-    }
-
-    /// <summary>Returns the hash in a string format, which includes the generated salt.</summary>
-    /// <param name="password">The password.</param>
-    /// <param name="limit">The limit for computation.</param>
-    /// <returns>Returns an zero-terminated ASCII encoded string of the computed password and hash.</returns>
-    /// <exception cref="ArgumentNullException"></exception>
-    /// <exception cref="ArgumentOutOfRangeException"></exception>
-    /// <exception cref="OutOfMemoryException"></exception>
-    public static string ArgonHashString(string password, StrengthArgon limit = StrengthArgon.Interactive)
-    {
-      int memLimit;
-      long opsLimit;
-
-      switch (limit)
-      {
-        case StrengthArgon.Interactive:
-          opsLimit = ARGON_OPSLIMIT_INTERACTIVE;
-          memLimit = ARGON_MEMLIMIT_INTERACTIVE;
-          break;
-        case StrengthArgon.Moderate:
-          opsLimit = ARGON_OPSLIMIT_MODERATE;
-          memLimit = ARGON_MEMLIMIT_MODERATE;
-          break;
-        case StrengthArgon.Sensitive:
-          opsLimit = ARGON_OPSLIMIT_SENSITIVE;
-          memLimit = ARGON_MEMLIMIT_SENSITIVE;
-          break;
-        default:
-          opsLimit = ARGON_OPSLIMIT_INTERACTIVE;
-          memLimit = ARGON_MEMLIMIT_INTERACTIVE;
-          break;
-      }
-
-      return ArgonHashString(password, opsLimit, memLimit);
-    }
-
-    /// <summary>Returns the hash in a string format, which includes the generated salt.</summary>
-    /// <param name="password">The password.</param>
-    /// <param name="opsLimit">Represents a maximum amount of computations to perform.</param>
-    /// <param name="memLimit">Is the maximum amount of RAM that the function will use, in bytes.</param>
-    /// <returns>Returns an zero-terminated ASCII encoded string of the computed password and hash.</returns>
-    /// <exception cref="ArgumentNullException"></exception>
-    /// <exception cref="ArgumentOutOfRangeException"></exception>
-    /// <exception cref="OutOfMemoryException"></exception>
-    public static string ArgonHashString(string password, long opsLimit, int memLimit)
-    {
-      if (password == null)
-        throw new ArgumentNullException("password", "Password cannot be null");
-
-      if (opsLimit < 3)
-        throw new ArgumentOutOfRangeException("opsLimit", "opsLimit the number of passes, has to be at least 3");
-
-      if (memLimit <= 0)
-        throw new ArgumentOutOfRangeException("memLimit", "memLimit cannot be zero or negative");
-
-      var buffer = new byte[ARGON_STRBYTES];
-      var pass = Encoding.UTF8.GetBytes(password);
-
-      SodiumCore.Init();
-      var ret = SodiumLibrary.crypto_pwhash_str(buffer, pass, pass.Length, opsLimit, memLimit);
-
-      if (ret != 0)
-      {
-        throw new OutOfMemoryException("Internal error, hash failed (usually because the operating system refused to allocate the amount of requested memory).");
-      }
-
-      return Encoding.UTF8.GetString(buffer);
-    }
-
-    /// <summary>Verifies that a hash generated with ArgonHashString matches the supplied password.</summary>
-    /// <param name="hash">The hash.</param>
-    /// <param name="password">The password.</param>
-    /// <returns><c>true</c> on success; otherwise, <c>false</c>.</returns>
-    /// <exception cref="ArgumentNullException"></exception>
-    public static bool ArgonHashStringVerify(string hash, string password)
-    {
-      return ArgonHashStringVerify(Encoding.UTF8.GetBytes(hash), Encoding.UTF8.GetBytes(password));
-    }
-
-    /// <summary>Verifies that a hash generated with ArgonHashString matches the supplied password.</summary>
-    /// <param name="hash">The hash.</param>
-    /// <param name="password">The password.</param>
-    /// <returns><c>true</c> on success; otherwise, <c>false</c>.</returns>
-    /// <exception cref="ArgumentNullException"></exception>
-    public static bool ArgonHashStringVerify(byte[] hash, byte[] password)
-    {
-      if (password == null)
-        throw new ArgumentNullException("password", "Password cannot be null");
-      if (hash == null)
-        throw new ArgumentNullException("hash", "Hash cannot be null");
-
-      var ret = SodiumLibrary.crypto_pwhash_str_verify(hash, password, password.Length);
-
-      return ret == 0;
-    }
-
-    /// <summary>Returns the hash in a string format, which includes the generated salt.</summary>
-    /// <param name="password">The password.</param>
-    /// <param name="limit">The limit for computation.</param>
-    /// <returns>Returns an zero-terminated ASCII encoded string of the computed password and hash.</returns>
-    /// <exception cref="ArgumentNullException"></exception>
-    /// <exception cref="ArgumentOutOfRangeException"></exception>
-    /// <exception cref="OutOfMemoryException"></exception>
-    public static string ScryptHashString(string password, Strength limit = Strength.Interactive)
-    {
-      int memLimit;
-      long opsLimit;
-
-      switch (limit)
-      {
-        case Strength.Interactive:
-          opsLimit = SCRYPT_OPSLIMIT_INTERACTIVE;
-          memLimit = SCRYPT_MEMLIMIT_INTERACTIVE;
-          break;
-#pragma warning disable 618
-        case Strength.Moderate:
-#pragma warning restore 618
-        case Strength.Medium:
-          opsLimit = SCRYPT_OPSLIMIT_MEDIUM;
-          memLimit = SCRYPT_MEMLIMIT_MEDIUM;
-          break;
-        case Strength.MediumSlow:
-          //to slow the process down, use the sensitive ops limit
-          opsLimit = SCRYPT_OPSLIMIT_SENSITIVE;
-          memLimit = SCRYPT_MEMLIMIT_MEDIUM;
-          break;
-        case Strength.Sensitive:
-          opsLimit = SCRYPT_OPSLIMIT_SENSITIVE;
-          memLimit = SCRYPT_MEMLIMIT_SENSITIVE;
-          break;
-        default:
-          opsLimit = SCRYPT_OPSLIMIT_INTERACTIVE;
-          memLimit = SCRYPT_MEMLIMIT_INTERACTIVE;
-          break;
-      }
-
-      return ScryptHashString(password, opsLimit, memLimit);
-    }
-
-    /// <summary>Returns the hash in a string format, which includes the generated salt.</summary>
-    /// <param name="password">The password.</param>
-    /// <param name="opsLimit">Represents a maximum amount of computations to perform.</param>
-    /// <param name="memLimit">Is the maximum amount of RAM that the function will use, in bytes.</param>
-    /// <returns>Returns an zero-terminated ASCII encoded string of the computed password and hash.</returns>
-    /// <exception cref="ArgumentNullException"></exception>
-    /// <exception cref="ArgumentOutOfRangeException"></exception>
-    /// <exception cref="OutOfMemoryException"></exception>
-    public static string ScryptHashString(string password, long opsLimit, int memLimit)
-    {
-      if (password == null)
-        throw new ArgumentNullException("password", "Password cannot be null");
-
-      if (opsLimit <= 0)
-        throw new ArgumentOutOfRangeException("opsLimit", "opsLimit cannot be zero or negative");
-
-      if (memLimit <= 0)
-        throw new ArgumentOutOfRangeException("memLimit", "memLimit cannot be zero or negative");
-
-      var buffer = new byte[SCRYPT_SALSA208_SHA256_STRBYTES];
-      var pass = Encoding.UTF8.GetBytes(password);
-
-      SodiumCore.Init();
-      var ret = SodiumLibrary.crypto_pwhash_scryptsalsa208sha256_str(buffer, pass, pass.Length, opsLimit, memLimit);
-
-      if (ret != 0)
-      {
-        throw new OutOfMemoryException("Internal error, hash failed (usually because the operating system refused to allocate the amount of requested memory).");
-      }
-
-      return Encoding.UTF8.GetString(buffer);
-    }
-
-    /// <summary>Derives a secret key of any size from a password and a salt.</summary>
-    /// <param name="password">The password.</param>
-    /// <param name="salt">The salt.</param>
-    /// <param name="limit">The limit for computation.</param>
-    /// <param name="outputLength">The length of the computed output array.</param>
-    /// <returns>Returns a byte array of the given size.</returns>
-    /// <exception cref="ArgumentNullException"></exception>
-    /// <exception cref="ArgumentOutOfRangeException"></exception>
-    /// <exception cref="SaltOutOfRangeException"></exception>
-    /// <exception cref="OutOfMemoryException"></exception>
-    public static byte[] ScryptHashBinary(string password, string salt, Strength limit = Strength.Interactive, long outputLength = SCRYPT_SALSA208_SHA256_SALTBYTES)
-    {
-      return ScryptHashBinary(Encoding.UTF8.GetBytes(password), Encoding.UTF8.GetBytes(salt), limit, outputLength);
-    }
-
-    /// <summary>Derives a secret key of any size from a password and a salt.</summary>
-    /// <param name="password">The password.</param>
-    /// <param name="salt">The salt.</param>
-    /// <param name="limit">The limit for computation.</param>
-    /// <param name="outputLength">The length of the computed output array.</param>
-    /// <returns>Returns a byte array of the given size.</returns>
-    /// <exception cref="ArgumentNullException"></exception>
-    /// <exception cref="ArgumentOutOfRangeException"></exception>
-    /// <exception cref="SaltOutOfRangeException"></exception>
-    /// <exception cref="OutOfMemoryException"></exception>
-    public static byte[] ScryptHashBinary(byte[] password, byte[] salt, Strength limit = Strength.Interactive, long outputLength = SCRYPT_SALSA208_SHA256_SALTBYTES)
-    {
-      int memLimit;
-      long opsLimit;
-
-      switch (limit)
-      {
-        case Strength.Interactive:
-          opsLimit = SCRYPT_OPSLIMIT_INTERACTIVE;
-          memLimit = SCRYPT_MEMLIMIT_INTERACTIVE;
-          break;
-#pragma warning disable 618
-        case Strength.Moderate:
-#pragma warning restore 618
-          opsLimit = SCRYPT_OPSLIMIT_MODERATE;
-          memLimit = SCRYPT_MEMLIMIT_MODERATE;
-          break;
-        case Strength.Medium:
-          opsLimit = SCRYPT_OPSLIMIT_MEDIUM;
-          memLimit = SCRYPT_MEMLIMIT_MEDIUM;
-          break;
-        case Strength.MediumSlow:
-          //to slow the process down, use the sensitive ops limit
-          opsLimit = SCRYPT_OPSLIMIT_SENSITIVE;
-          memLimit = SCRYPT_MEMLIMIT_MEDIUM;
-          break;
-        case Strength.Sensitive:
-          opsLimit = SCRYPT_OPSLIMIT_SENSITIVE;
-          memLimit = SCRYPT_MEMLIMIT_SENSITIVE;
-          break;
-        default:
-          opsLimit = SCRYPT_OPSLIMIT_INTERACTIVE;
-          memLimit = SCRYPT_MEMLIMIT_INTERACTIVE;
-          break;
-      }
-
-      return ScryptHashBinary(password, salt, opsLimit, memLimit, outputLength);
-    }
-
-    /// <summary>
-    /// Derives a secret key of any size from a password and a salt.
-    /// </summary>
-    /// <param name="password">The password.</param>
-    /// <param name="salt">The salt.</param>
-    /// <param name="opsLimit">Represents a maximum amount of computations to perform.</param>
-    /// <param name="memLimit">Is the maximum amount of RAM that the function will use, in bytes.</param>
-    /// <param name="outputLength">The length of the computed output array.</param>
-    /// <returns>Returns a byte array of the given size.</returns>
-    /// <exception cref="ArgumentNullException"></exception>
-    /// <exception cref="ArgumentOutOfRangeException"></exception>
-    /// <exception cref="SaltOutOfRangeException"></exception>
-    /// <exception cref="OutOfMemoryException"></exception>
-    public static byte[] ScryptHashBinary(string password, string salt, long opsLimit, int memLimit, long outputLength = SCRYPT_SALSA208_SHA256_SALTBYTES)
-    {
-      var pass = Encoding.UTF8.GetBytes(password);
-      var saltAsBytes = Encoding.UTF8.GetBytes(salt);
-
-      return ScryptHashBinary(pass, saltAsBytes, opsLimit, memLimit, outputLength);
-    }
-
-    /// <summary>
-    /// Derives a secret key of any size from a password and a salt.
-    /// </summary>
-    /// <param name="password">The password.</param>
-    /// <param name="salt">The salt.</param>
-    /// <param name="opsLimit">Represents a maximum amount of computations to perform.</param>
-    /// <param name="memLimit">Is the maximum amount of RAM that the function will use, in bytes.</param>
-    /// <param name="outputLength">The length of the computed output array.</param>
-    /// <returns>Returns a byte array of the given size.</returns>
-    /// <exception cref="ArgumentNullException"></exception>
-    /// <exception cref="ArgumentOutOfRangeException"></exception>
-    /// <exception cref="SaltOutOfRangeException"></exception>
-    /// <exception cref="OutOfMemoryException"></exception>
-    public static byte[] ScryptHashBinary(byte[] password, byte[] salt, long opsLimit, int memLimit, long outputLength = SCRYPT_SALSA208_SHA256_SALTBYTES)
-    {
-      if (password == null)
-        throw new ArgumentNullException("password", "Password cannot be null");
-
-      if (salt == null)
-        throw new ArgumentNullException("salt", "Salt cannot be null");
-
-      if (salt.Length != SCRYPT_SALSA208_SHA256_SALTBYTES)
-        throw new SaltOutOfRangeException(string.Format("Salt must be {0} bytes in length.", SCRYPT_SALSA208_SHA256_SALTBYTES));
-
-      if (opsLimit <= 0)
-        throw new ArgumentOutOfRangeException("opsLimit", "opsLimit cannot be zero or negative");
-
-      if (memLimit <= 0)
-        throw new ArgumentOutOfRangeException("memLimit", "memLimit cannot be zero or negative");
-
-      if (outputLength < 16)
-        throw new ArgumentOutOfRangeException("outputLength", "OutputLength cannot be less than 16 bytes");
-
-      var buffer = new byte[outputLength];
-
-      SodiumCore.Init();
-      var ret = SodiumLibrary.crypto_pwhash_scryptsalsa208sha256(buffer, buffer.Length, password, password.Length, salt, opsLimit, memLimit);
-
-      if (ret != 0)
-        throw new OutOfMemoryException("Internal error, hash failed (usually because the operating system refused to allocate the amount of requested memory).");
-
-      return buffer;
-    }
-
-    /// <summary>Verifies that a hash generated with ScryptHashString matches the supplied password.</summary>
-    /// <param name="hash">The hash.</param>
-    /// <param name="password">The password.</param>
-    /// <returns><c>true</c> on success; otherwise, <c>false</c>.</returns>
-    /// <exception cref="ArgumentNullException"></exception>
-    public static bool ScryptHashStringVerify(string hash, string password)
-    {
-      return ScryptHashStringVerify(Encoding.UTF8.GetBytes(hash), Encoding.UTF8.GetBytes(password));
-    }
-
-    /// <summary>Verifies that a hash generated with ScryptHashString matches the supplied password.</summary>
-    /// <param name="hash">The hash.</param>
-    /// <param name="password">The password.</param>
-    /// <returns><c>true</c> on success; otherwise, <c>false</c>.</returns>
-    /// <exception cref="ArgumentNullException"></exception>
-    public static bool ScryptHashStringVerify(byte[] hash, byte[] password)
-    {
-      if (password == null)
-        throw new ArgumentNullException("password", "Password cannot be null");
-      if (hash == null)
-        throw new ArgumentNullException("hash", "Hash cannot be null");
-
-      var ret = SodiumLibrary.crypto_pwhash_scryptsalsa208sha256_str_verify(hash, password, password.Length);
-
-      return ret == 0;
-=======
         private const uint ARGON_STRBYTES = 128U;
         private const uint ARGON_SALTBYTES = 16U;
 
         private const long ARGON_OPSLIMIT_INTERACTIVE = 4;
-        private const long ARGON_OPSLIMIT_MEDIUM = 4;
         private const long ARGON_OPSLIMIT_MODERATE = 6;
         private const long ARGON_OPSLIMIT_SENSITIVE = 8;
 
         private const int ARGON_MEMLIMIT_INTERACTIVE = 33554432;
-        private const int ARGON_MEMLIMIT_MEDIUM = 67108864;
         private const int ARGON_MEMLIMIT_MODERATE = 134217728;
         private const int ARGON_MEMLIMIT_SENSITIVE = 536870912;
 
@@ -381,8 +45,6 @@
         {
             /// <summary>For interactive sessions (fast: uses 32MB of RAM).</summary>
             Interactive,
-            /// <summary>For medium use (medium: uses 64MB of RAM)</summary>
-            Medium,
             /// <summary>For normal use (moderate: uses 128MB of RAM).</summary>
             Moderate,
             /// <summary>For highly sensitive data (slow: uses 512MB of RAM).</summary>
@@ -455,27 +117,26 @@
           ArgonAlgorithm alg = ArgonAlgorithm.Argon_2I13)
         {
             if (password == null)
-                throw new ArgumentNullException(nameof(password), "Password cannot be null");
+                throw new ArgumentNullException("password", "Password cannot be null");
 
             if (salt == null)
-                throw new ArgumentNullException(nameof(salt), "Salt cannot be null");
+                throw new ArgumentNullException("salt", "Salt cannot be null");
 
             if (salt.Length != ARGON_SALTBYTES)
-                throw new SaltOutOfRangeException($"Salt must be {ARGON_SALTBYTES} bytes in length.");
+                throw new SaltOutOfRangeException(string.Format("Salt must be {0} bytes in length.", ARGON_SALTBYTES));
 
             if (opsLimit < 3)
-                throw new ArgumentOutOfRangeException(nameof(opsLimit), "opsLimit the number of passes, has to be at least 3");
+                throw new ArgumentOutOfRangeException("opsLimit", "opsLimit the number of passes, has to be at least 3");
 
             if (memLimit <= 0)
-                throw new ArgumentOutOfRangeException(nameof(memLimit), "memLimit cannot be zero or negative");
+                throw new ArgumentOutOfRangeException("memLimit", "memLimit cannot be zero or negative");
 
             if (outputLength <= 0)
-                throw new ArgumentOutOfRangeException(nameof(outputLength), "OutputLength cannot be zero or negative");
+                throw new ArgumentOutOfRangeException("outputLength", "OutputLength cannot be zero or negative");
 
             var buffer = new byte[outputLength];
 
             SodiumCore.Init();
-
             var ret = SodiumLibrary.crypto_pwhash(buffer, buffer.Length, password, password.Length, salt, opsLimit, memLimit, (int)alg);
 
             if (ret != 0)
@@ -514,330 +175,6 @@
         /// <exception cref="OutOfMemoryException"></exception>
         public static byte[] ArgonHashBinary(byte[] password, byte[] salt, StrengthArgon limit = StrengthArgon.Interactive, long outputLength = ARGON_SALTBYTES,
           ArgonAlgorithm alg = ArgonAlgorithm.Argon_2I13)
-        {
-            var (opsLimit, memLimit) = GetArgonOpsAndMemoryLimit(limit);
-
-            return ArgonHashBinary(password, salt, opsLimit, memLimit, outputLength, alg);
-        }
-
-        /// <summary>
-        /// Derives a secret key of any size from a password and a salt.
-        /// </summary>
-        /// <param name="password">The password.</param>
-        /// <param name="salt">The salt.</param>
-        /// <param name="opsLimit">Represents a maximum amount of computations to perform.</param>
-        /// <param name="memLimit">Is the maximum amount of RAM that the function will use, in bytes.</param>
-        /// <param name="outputLength">The length of the computed output array.</param>
-        /// <returns>Returns a byte array of the given size.</returns>
-        /// <exception cref="ArgumentNullException"></exception>
-        /// <exception cref="ArgumentOutOfRangeException"></exception>
-        /// <exception cref="SaltOutOfRangeException"></exception>
-        /// <exception cref="OutOfMemoryException"></exception>
-        public static byte[] ArgonHashBinary(string password, string salt, long opsLimit, int memLimit, long outputLength = ARGON_SALTBYTES)
-        {
-            var pass = Encoding.UTF8.GetBytes(password);
-            var saltAsBytes = Encoding.UTF8.GetBytes(salt);
-
-            return ArgonHashBinary(pass, saltAsBytes, opsLimit, memLimit, outputLength);
-        }
-
-        /// <summary>Returns the hash in a string format, which includes the generated salt.</summary>
-        /// <param name="password">The password.</param>
-        /// <param name="limit">The limit for computation.</param>
-        /// <returns>Returns an zero-terminated ASCII encoded string of the computed password and hash.</returns>
-        /// <exception cref="ArgumentNullException"></exception>
-        /// <exception cref="ArgumentOutOfRangeException"></exception>
-        /// <exception cref="OutOfMemoryException"></exception>
-        public static string ArgonHashString(string password, StrengthArgon limit = StrengthArgon.Interactive)
-        {
-            var (opsLimit, memLimit) = GetArgonOpsAndMemoryLimit(limit);
-
-            return ArgonHashString(password, opsLimit, memLimit);
-        }
-
-        /// <summary>Returns the hash in a string format, which includes the generated salt.</summary>
-        /// <param name="password">The password.</param>
-        /// <param name="opsLimit">Represents a maximum amount of computations to perform.</param>
-        /// <param name="memLimit">Is the maximum amount of RAM that the function will use, in bytes.</param>
-        /// <returns>Returns an zero-terminated ASCII encoded string of the computed password and hash.</returns>
-        /// <exception cref="ArgumentNullException"></exception>
-        /// <exception cref="ArgumentOutOfRangeException"></exception>
-        /// <exception cref="OutOfMemoryException"></exception>
-        public static string ArgonHashString(string password, long opsLimit, int memLimit)
-        {
-            if (password == null)
-                throw new ArgumentNullException(nameof(password), "Password cannot be null");
-
-            if (opsLimit < 3)
-                throw new ArgumentOutOfRangeException(nameof(opsLimit), "opsLimit the number of passes, has to be at least 3");
-
-            if (memLimit <= 0)
-                throw new ArgumentOutOfRangeException(nameof(memLimit), "memLimit cannot be zero or negative");
-
-            var buffer = new byte[ARGON_STRBYTES];
-            var pass = Encoding.UTF8.GetBytes(password);
-
-            SodiumCore.Init();
-
-            var ret = SodiumLibrary.crypto_pwhash_str(buffer, pass, pass.Length, opsLimit, memLimit);
-
-            if (ret != 0)
-            {
-                throw new OutOfMemoryException("Internal error, hash failed (usually because the operating system refused to allocate the amount of requested memory).");
-            }
-
-            return Encoding.UTF8.GetString(buffer);
-        }
-
-        /// <summary>Verifies that a hash generated with ArgonHashString matches the supplied password.</summary>
-        /// <param name="hash">The hash.</param>
-        /// <param name="password">The password.</param>
-        /// <returns><c>true</c> on success; otherwise, <c>false</c>.</returns>
-        /// <exception cref="ArgumentNullException"></exception>
-        public static bool ArgonHashStringVerify(string hash, string password)
-        {
-            return ArgonHashStringVerify(Encoding.UTF8.GetBytes(hash), Encoding.UTF8.GetBytes(password));
-        }
-
-        /// <summary>Verifies that a hash generated with ArgonHashString matches the supplied password.</summary>
-        /// <param name="hash">The hash.</param>
-        /// <param name="password">The password.</param>
-        /// <returns><c>true</c> on success; otherwise, <c>false</c>.</returns>
-        /// <exception cref="ArgumentNullException"></exception>
-        public static bool ArgonHashStringVerify(byte[] hash, byte[] password)
-        {
-            if (password == null)
-                throw new ArgumentNullException(nameof(password), "Password cannot be null");
-            if (hash == null)
-                throw new ArgumentNullException(nameof(hash), "Hash cannot be null");
-
-            SodiumCore.Init();
-
-            var ret = SodiumLibrary.crypto_pwhash_str_verify(hash, password, password.Length);
-
-            return ret == 0;
-        }
-
-        /// <summary>Returns the hash in a string format, which includes the generated salt.</summary>
-        /// <param name="password">The password.</param>
-        /// <param name="limit">The limit for computation.</param>
-        /// <returns>Returns an zero-terminated ASCII encoded string of the computed password and hash.</returns>
-        /// <exception cref="ArgumentNullException"></exception>
-        /// <exception cref="ArgumentOutOfRangeException"></exception>
-        /// <exception cref="OutOfMemoryException"></exception>
-        public static string ScryptHashString(string password, Strength limit = Strength.Interactive)
-        {
-            var (opsLimit, memLimit) = GetScryptOpsAndMemoryLimit(limit);
-
-            return ScryptHashString(password, opsLimit, memLimit);
-        }
-
-        /// <summary>Returns the hash in a string format, which includes the generated salt.</summary>
-        /// <param name="password">The password.</param>
-        /// <param name="opsLimit">Represents a maximum amount of computations to perform.</param>
-        /// <param name="memLimit">Is the maximum amount of RAM that the function will use, in bytes.</param>
-        /// <returns>Returns an zero-terminated ASCII encoded string of the computed password and hash.</returns>
-        /// <exception cref="ArgumentNullException"></exception>
-        /// <exception cref="ArgumentOutOfRangeException"></exception>
-        /// <exception cref="OutOfMemoryException"></exception>
-        public static string ScryptHashString(string password, long opsLimit, int memLimit)
-        {
-            if (password == null)
-                throw new ArgumentNullException(nameof(password), "Password cannot be null");
-
-            if (opsLimit <= 0)
-                throw new ArgumentOutOfRangeException(nameof(opsLimit), "opsLimit cannot be zero or negative");
-
-            if (memLimit <= 0)
-                throw new ArgumentOutOfRangeException(nameof(memLimit), "memLimit cannot be zero or negative");
-
-            var buffer = new byte[SCRYPT_SALSA208_SHA256_STRBYTES];
-            var pass = Encoding.UTF8.GetBytes(password);
-
-            SodiumCore.Init();
-
-            var ret = SodiumLibrary.crypto_pwhash_scryptsalsa208sha256_str(buffer, pass, pass.Length, opsLimit, memLimit);
-
-            if (ret != 0)
-            {
-                throw new OutOfMemoryException("Internal error, hash failed (usually because the operating system refused to allocate the amount of requested memory).");
-            }
-
-            return Encoding.UTF8.GetString(buffer);
-        }
-
-        /// <summary>Derives a secret key of any size from a password and a salt.</summary>
-        /// <param name="password">The password.</param>
-        /// <param name="salt">The salt.</param>
-        /// <param name="limit">The limit for computation.</param>
-        /// <param name="outputLength">The length of the computed output array.</param>
-        /// <returns>Returns a byte array of the given size.</returns>
-        /// <exception cref="ArgumentNullException"></exception>
-        /// <exception cref="ArgumentOutOfRangeException"></exception>
-        /// <exception cref="SaltOutOfRangeException"></exception>
-        /// <exception cref="OutOfMemoryException"></exception>
-        public static byte[] ScryptHashBinary(string password, string salt, Strength limit = Strength.Interactive, long outputLength = SCRYPT_SALSA208_SHA256_SALTBYTES)
-        {
-            return ScryptHashBinary(Encoding.UTF8.GetBytes(password), Encoding.UTF8.GetBytes(salt), limit, outputLength);
-        }
-
-        /// <summary>Derives a secret key of any size from a password and a salt.</summary>
-        /// <param name="password">The password.</param>
-        /// <param name="salt">The salt.</param>
-        /// <param name="limit">The limit for computation.</param>
-        /// <param name="outputLength">The length of the computed output array.</param>
-        /// <returns>Returns a byte array of the given size.</returns>
-        /// <exception cref="ArgumentNullException"></exception>
-        /// <exception cref="ArgumentOutOfRangeException"></exception>
-        /// <exception cref="SaltOutOfRangeException"></exception>
-        /// <exception cref="OutOfMemoryException"></exception>
-        public static byte[] ScryptHashBinary(byte[] password, byte[] salt, Strength limit = Strength.Interactive, long outputLength = SCRYPT_SALSA208_SHA256_SALTBYTES)
-        {
-            var (opsLimit, memLimit) = GetScryptOpsAndMemoryLimit(limit);
-
-            return ScryptHashBinary(password, salt, opsLimit, memLimit, outputLength);
-        }
-
-        /// <summary>
-        /// Derives a secret key of any size from a password and a salt.
-        /// </summary>
-        /// <param name="password">The password.</param>
-        /// <param name="salt">The salt.</param>
-        /// <param name="opsLimit">Represents a maximum amount of computations to perform.</param>
-        /// <param name="memLimit">Is the maximum amount of RAM that the function will use, in bytes.</param>
-        /// <param name="outputLength">The length of the computed output array.</param>
-        /// <returns>Returns a byte array of the given size.</returns>
-        /// <exception cref="ArgumentNullException"></exception>
-        /// <exception cref="ArgumentOutOfRangeException"></exception>
-        /// <exception cref="SaltOutOfRangeException"></exception>
-        /// <exception cref="OutOfMemoryException"></exception>
-        public static byte[] ScryptHashBinary(string password, string salt, long opsLimit, int memLimit, long outputLength = SCRYPT_SALSA208_SHA256_SALTBYTES)
-        {
-            var pass = Encoding.UTF8.GetBytes(password);
-            var saltAsBytes = Encoding.UTF8.GetBytes(salt);
-
-            return ScryptHashBinary(pass, saltAsBytes, opsLimit, memLimit, outputLength);
-        }
-
-        /// <summary>
-        /// Derives a secret key of any size from a password and a salt.
-        /// </summary>
-        /// <param name="password">The password.</param>
-        /// <param name="salt">The salt.</param>
-        /// <param name="opsLimit">Represents a maximum amount of computations to perform.</param>
-        /// <param name="memLimit">Is the maximum amount of RAM that the function will use, in bytes.</param>
-        /// <param name="outputLength">The length of the computed output array.</param>
-        /// <returns>Returns a byte array of the given size.</returns>
-        /// <exception cref="ArgumentNullException"></exception>
-        /// <exception cref="ArgumentOutOfRangeException"></exception>
-        /// <exception cref="SaltOutOfRangeException"></exception>
-        /// <exception cref="OutOfMemoryException"></exception>
-        public static byte[] ScryptHashBinary(byte[] password, byte[] salt, long opsLimit, int memLimit, long outputLength = SCRYPT_SALSA208_SHA256_SALTBYTES)
-        {
-            if (password == null)
-                throw new ArgumentNullException(nameof(password), "Password cannot be null");
-
-            if (salt == null)
-                throw new ArgumentNullException(nameof(salt), "Salt cannot be null");
-
-            if (salt.Length != SCRYPT_SALSA208_SHA256_SALTBYTES)
-                throw new SaltOutOfRangeException($"Salt must be {SCRYPT_SALSA208_SHA256_SALTBYTES} bytes in length.");
-
-            if (opsLimit <= 0)
-                throw new ArgumentOutOfRangeException(nameof(opsLimit), "opsLimit cannot be zero or negative");
-
-            if (memLimit <= 0)
-                throw new ArgumentOutOfRangeException(nameof(memLimit), "memLimit cannot be zero or negative");
-
-            if (outputLength < 16)
-                throw new ArgumentOutOfRangeException(nameof(outputLength), "OutputLength cannot be less than 16 bytes");
-
-            var buffer = new byte[outputLength];
-
-            SodiumCore.Init();
-
-            var ret = SodiumLibrary.crypto_pwhash_scryptsalsa208sha256(buffer, buffer.Length, password, password.Length, salt, opsLimit, memLimit);
-
-            if (ret != 0)
-                throw new OutOfMemoryException("Internal error, hash failed (usually because the operating system refused to allocate the amount of requested memory).");
-
-            return buffer;
-        }
-
-        /// <summary>Verifies that a hash generated with ScryptHashString matches the supplied password.</summary>
-        /// <param name="hash">The hash.</param>
-        /// <param name="password">The password.</param>
-        /// <returns><c>true</c> on success; otherwise, <c>false</c>.</returns>
-        /// <exception cref="ArgumentNullException"></exception>
-        public static bool ScryptHashStringVerify(string hash, string password)
-        {
-            return ScryptHashStringVerify(Encoding.UTF8.GetBytes(hash), Encoding.UTF8.GetBytes(password));
-        }
-
-        /// <summary>Verifies that a hash generated with ScryptHashString matches the supplied password.</summary>
-        /// <param name="hash">The hash.</param>
-        /// <param name="password">The password.</param>
-        /// <returns><c>true</c> on success; otherwise, <c>false</c>.</returns>
-        /// <exception cref="ArgumentNullException"></exception>
-        public static bool ScryptHashStringVerify(byte[] hash, byte[] password)
-        {
-            if (password == null)
-                throw new ArgumentNullException(nameof(password), "Password cannot be null");
-            if (hash == null)
-                throw new ArgumentNullException(nameof(hash), "Hash cannot be null");
-
-            SodiumCore.Init();
-
-            var ret = SodiumLibrary.crypto_pwhash_scryptsalsa208sha256_str_verify(hash, password, password.Length);
-
-            return ret == 0;
-        }
-
-        /// <summary>
-        /// Checks if the current password hash needs rehashing
-        /// </summary>
-        /// <param name="password">Password that needs rehashing</param>
-        /// <param name="opsLimit"></param>
-        /// <param name="memLimit"></param>
-        /// <returns></returns>
-        public static bool ArgonPasswordNeedsRehash(byte[] password, long opsLimit, int memLimit)
-        {
-            if (password == null)
-            {
-                throw new ArgumentNullException("password", "Password cannot be null");
-            }
-
-            SodiumCore.Init();
-
-            int status = SodiumLibrary.crypto_pwhash_str_needs_rehash(password, opsLimit, memLimit);
-
-            if (status == -1)
-            {
-                throw new InvalidArgonPasswordString();
-            }
-
-            return status == 1;
-        }
-
-
-        public static bool ArgonPasswordNeedsRehash(byte[] password, StrengthArgon limit = StrengthArgon.Interactive)
-        {
-            var (opsLimit, memLimit) = GetArgonOpsAndMemoryLimit(limit);
-
-            return ArgonPasswordNeedsRehash(password, opsLimit, memLimit);
-        }
-
-        public static bool ArgonPasswordNeedsRehash(string password, StrengthArgon limit = StrengthArgon.Interactive)
-        {
-            return ArgonPasswordNeedsRehash(Encoding.UTF8.GetBytes(password), limit);
-        }
-
-        public static bool ArgonPasswordNeedsRehash(string password, long opsLimit, int memLimit)
-        {
-            return ArgonPasswordNeedsRehash(Encoding.UTF8.GetBytes(password), opsLimit, memLimit);
-        }
-
-        private static (long opsLimit, int memLimit) GetArgonOpsAndMemoryLimit(StrengthArgon limit = StrengthArgon.Interactive)
         {
             int memLimit;
             long opsLimit;
@@ -848,10 +185,6 @@
                     opsLimit = ARGON_OPSLIMIT_INTERACTIVE;
                     memLimit = ARGON_MEMLIMIT_INTERACTIVE;
                     break;
-                case StrengthArgon.Medium:
-                    opsLimit = ARGON_OPSLIMIT_MEDIUM;
-                    memLimit = ARGON_MEMLIMIT_MEDIUM;
-                    break;
                 case StrengthArgon.Moderate:
                     opsLimit = ARGON_OPSLIMIT_MODERATE;
                     memLimit = ARGON_MEMLIMIT_MODERATE;
@@ -865,10 +198,134 @@
                     memLimit = ARGON_MEMLIMIT_INTERACTIVE;
                     break;
             }
-            return (opsLimit, memLimit);
-        }
-
-        private static (long opsLimit, int memLimit) GetScryptOpsAndMemoryLimit(Strength limit = Strength.Interactive)
+
+            return ArgonHashBinary(password, salt, opsLimit, memLimit, outputLength, alg);
+        }
+
+        /// <summary>
+        /// Derives a secret key of any size from a password and a salt.
+        /// </summary>
+        /// <param name="password">The password.</param>
+        /// <param name="salt">The salt.</param>
+        /// <param name="opsLimit">Represents a maximum amount of computations to perform.</param>
+        /// <param name="memLimit">Is the maximum amount of RAM that the function will use, in bytes.</param>
+        /// <param name="outputLength">The length of the computed output array.</param>
+        /// <returns>Returns a byte array of the given size.</returns>
+        /// <exception cref="ArgumentNullException"></exception>
+        /// <exception cref="ArgumentOutOfRangeException"></exception>
+        /// <exception cref="SaltOutOfRangeException"></exception>
+        /// <exception cref="OutOfMemoryException"></exception>
+        public static byte[] ArgonHashBinary(string password, string salt, long opsLimit, int memLimit, long outputLength = ARGON_SALTBYTES)
+        {
+            var pass = Encoding.UTF8.GetBytes(password);
+            var saltAsBytes = Encoding.UTF8.GetBytes(salt);
+
+            return ArgonHashBinary(pass, saltAsBytes, opsLimit, memLimit, outputLength);
+        }
+
+        /// <summary>Returns the hash in a string format, which includes the generated salt.</summary>
+        /// <param name="password">The password.</param>
+        /// <param name="limit">The limit for computation.</param>
+        /// <returns>Returns an zero-terminated ASCII encoded string of the computed password and hash.</returns>
+        /// <exception cref="ArgumentNullException"></exception>
+        /// <exception cref="ArgumentOutOfRangeException"></exception>
+        /// <exception cref="OutOfMemoryException"></exception>
+        public static string ArgonHashString(string password, StrengthArgon limit = StrengthArgon.Interactive)
+        {
+            int memLimit;
+            long opsLimit;
+
+            switch (limit)
+            {
+                case StrengthArgon.Interactive:
+                    opsLimit = ARGON_OPSLIMIT_INTERACTIVE;
+                    memLimit = ARGON_MEMLIMIT_INTERACTIVE;
+                    break;
+                case StrengthArgon.Moderate:
+                    opsLimit = ARGON_OPSLIMIT_MODERATE;
+                    memLimit = ARGON_MEMLIMIT_MODERATE;
+                    break;
+                case StrengthArgon.Sensitive:
+                    opsLimit = ARGON_OPSLIMIT_SENSITIVE;
+                    memLimit = ARGON_MEMLIMIT_SENSITIVE;
+                    break;
+                default:
+                    opsLimit = ARGON_OPSLIMIT_INTERACTIVE;
+                    memLimit = ARGON_MEMLIMIT_INTERACTIVE;
+                    break;
+            }
+
+            return ArgonHashString(password, opsLimit, memLimit);
+        }
+
+        /// <summary>Returns the hash in a string format, which includes the generated salt.</summary>
+        /// <param name="password">The password.</param>
+        /// <param name="opsLimit">Represents a maximum amount of computations to perform.</param>
+        /// <param name="memLimit">Is the maximum amount of RAM that the function will use, in bytes.</param>
+        /// <returns>Returns an zero-terminated ASCII encoded string of the computed password and hash.</returns>
+        /// <exception cref="ArgumentNullException"></exception>
+        /// <exception cref="ArgumentOutOfRangeException"></exception>
+        /// <exception cref="OutOfMemoryException"></exception>
+        public static string ArgonHashString(string password, long opsLimit, int memLimit)
+        {
+            if (password == null)
+                throw new ArgumentNullException("password", "Password cannot be null");
+
+            if (opsLimit < 3)
+                throw new ArgumentOutOfRangeException("opsLimit", "opsLimit the number of passes, has to be at least 3");
+
+            if (memLimit <= 0)
+                throw new ArgumentOutOfRangeException("memLimit", "memLimit cannot be zero or negative");
+
+            var buffer = new byte[ARGON_STRBYTES];
+            var pass = Encoding.UTF8.GetBytes(password);
+
+            SodiumCore.Init();
+            var ret = SodiumLibrary.crypto_pwhash_str(buffer, pass, pass.Length, opsLimit, memLimit);
+
+            if (ret != 0)
+            {
+                throw new OutOfMemoryException("Internal error, hash failed (usually because the operating system refused to allocate the amount of requested memory).");
+            }
+
+            return Encoding.UTF8.GetString(buffer);
+        }
+
+        /// <summary>Verifies that a hash generated with ArgonHashString matches the supplied password.</summary>
+        /// <param name="hash">The hash.</param>
+        /// <param name="password">The password.</param>
+        /// <returns><c>true</c> on success; otherwise, <c>false</c>.</returns>
+        /// <exception cref="ArgumentNullException"></exception>
+        public static bool ArgonHashStringVerify(string hash, string password)
+        {
+            return ArgonHashStringVerify(Encoding.UTF8.GetBytes(hash), Encoding.UTF8.GetBytes(password));
+        }
+
+        /// <summary>Verifies that a hash generated with ArgonHashString matches the supplied password.</summary>
+        /// <param name="hash">The hash.</param>
+        /// <param name="password">The password.</param>
+        /// <returns><c>true</c> on success; otherwise, <c>false</c>.</returns>
+        /// <exception cref="ArgumentNullException"></exception>
+        public static bool ArgonHashStringVerify(byte[] hash, byte[] password)
+        {
+            if (password == null)
+                throw new ArgumentNullException("password", "Password cannot be null");
+            if (hash == null)
+                throw new ArgumentNullException("hash", "Hash cannot be null");
+
+            var ret = SodiumLibrary.crypto_pwhash_str_verify(hash, password, password.Length);
+
+            return ret == 0;
+        }
+
+        /// <summary>Returns the hash in a string format, which includes the generated salt.</summary>
+        /// <param name="password">The password.</param>
+        /// <param name="limit">The limit for computation.</param>
+        /// <returns>Returns an zero-terminated ASCII encoded string of the computed password and hash.</returns>
+        /// <exception cref="ArgumentNullException"></exception>
+        /// <exception cref="ArgumentOutOfRangeException"></exception>
+        /// <exception cref="OutOfMemoryException"></exception>
+        public static string ScryptHashString(string password, Strength limit = Strength.Interactive)
         {
             int memLimit;
             long opsLimit;
@@ -879,10 +336,9 @@
                     opsLimit = SCRYPT_OPSLIMIT_INTERACTIVE;
                     memLimit = SCRYPT_MEMLIMIT_INTERACTIVE;
                     break;
+#pragma warning disable 618
                 case Strength.Moderate:
-                    opsLimit = SCRYPT_OPSLIMIT_MODERATE;
-                    memLimit = SCRYPT_MEMLIMIT_MODERATE;
-                    break;
+#pragma warning restore 618
                 case Strength.Medium:
                     opsLimit = SCRYPT_OPSLIMIT_MEDIUM;
                     memLimit = SCRYPT_MEMLIMIT_MEDIUM;
@@ -902,8 +358,196 @@
                     break;
             }
 
-            return (opsLimit, memLimit);
-        }
->>>>>>> fc93f593
+            return ScryptHashString(password, opsLimit, memLimit);
+        }
+
+        /// <summary>Returns the hash in a string format, which includes the generated salt.</summary>
+        /// <param name="password">The password.</param>
+        /// <param name="opsLimit">Represents a maximum amount of computations to perform.</param>
+        /// <param name="memLimit">Is the maximum amount of RAM that the function will use, in bytes.</param>
+        /// <returns>Returns an zero-terminated ASCII encoded string of the computed password and hash.</returns>
+        /// <exception cref="ArgumentNullException"></exception>
+        /// <exception cref="ArgumentOutOfRangeException"></exception>
+        /// <exception cref="OutOfMemoryException"></exception>
+        public static string ScryptHashString(string password, long opsLimit, int memLimit)
+        {
+            if (password == null)
+                throw new ArgumentNullException("password", "Password cannot be null");
+
+            if (opsLimit <= 0)
+                throw new ArgumentOutOfRangeException("opsLimit", "opsLimit cannot be zero or negative");
+
+            if (memLimit <= 0)
+                throw new ArgumentOutOfRangeException("memLimit", "memLimit cannot be zero or negative");
+
+            var buffer = new byte[SCRYPT_SALSA208_SHA256_STRBYTES];
+            var pass = Encoding.UTF8.GetBytes(password);
+
+            SodiumCore.Init();
+            var ret = SodiumLibrary.crypto_pwhash_scryptsalsa208sha256_str(buffer, pass, pass.Length, opsLimit, memLimit);
+
+            if (ret != 0)
+            {
+                throw new OutOfMemoryException("Internal error, hash failed (usually because the operating system refused to allocate the amount of requested memory).");
+            }
+
+            return Encoding.UTF8.GetString(buffer);
+        }
+
+        /// <summary>Derives a secret key of any size from a password and a salt.</summary>
+        /// <param name="password">The password.</param>
+        /// <param name="salt">The salt.</param>
+        /// <param name="limit">The limit for computation.</param>
+        /// <param name="outputLength">The length of the computed output array.</param>
+        /// <returns>Returns a byte array of the given size.</returns>
+        /// <exception cref="ArgumentNullException"></exception>
+        /// <exception cref="ArgumentOutOfRangeException"></exception>
+        /// <exception cref="SaltOutOfRangeException"></exception>
+        /// <exception cref="OutOfMemoryException"></exception>
+        public static byte[] ScryptHashBinary(string password, string salt, Strength limit = Strength.Interactive, long outputLength = SCRYPT_SALSA208_SHA256_SALTBYTES)
+        {
+            return ScryptHashBinary(Encoding.UTF8.GetBytes(password), Encoding.UTF8.GetBytes(salt), limit, outputLength);
+        }
+
+        /// <summary>Derives a secret key of any size from a password and a salt.</summary>
+        /// <param name="password">The password.</param>
+        /// <param name="salt">The salt.</param>
+        /// <param name="limit">The limit for computation.</param>
+        /// <param name="outputLength">The length of the computed output array.</param>
+        /// <returns>Returns a byte array of the given size.</returns>
+        /// <exception cref="ArgumentNullException"></exception>
+        /// <exception cref="ArgumentOutOfRangeException"></exception>
+        /// <exception cref="SaltOutOfRangeException"></exception>
+        /// <exception cref="OutOfMemoryException"></exception>
+        public static byte[] ScryptHashBinary(byte[] password, byte[] salt, Strength limit = Strength.Interactive, long outputLength = SCRYPT_SALSA208_SHA256_SALTBYTES)
+        {
+            int memLimit;
+            long opsLimit;
+
+            switch (limit)
+            {
+                case Strength.Interactive:
+                    opsLimit = SCRYPT_OPSLIMIT_INTERACTIVE;
+                    memLimit = SCRYPT_MEMLIMIT_INTERACTIVE;
+                    break;
+#pragma warning disable 618
+                case Strength.Moderate:
+#pragma warning restore 618
+                    opsLimit = SCRYPT_OPSLIMIT_MODERATE;
+                    memLimit = SCRYPT_MEMLIMIT_MODERATE;
+                    break;
+                case Strength.Medium:
+                    opsLimit = SCRYPT_OPSLIMIT_MEDIUM;
+                    memLimit = SCRYPT_MEMLIMIT_MEDIUM;
+                    break;
+                case Strength.MediumSlow:
+                    //to slow the process down, use the sensitive ops limit
+                    opsLimit = SCRYPT_OPSLIMIT_SENSITIVE;
+                    memLimit = SCRYPT_MEMLIMIT_MEDIUM;
+                    break;
+                case Strength.Sensitive:
+                    opsLimit = SCRYPT_OPSLIMIT_SENSITIVE;
+                    memLimit = SCRYPT_MEMLIMIT_SENSITIVE;
+                    break;
+                default:
+                    opsLimit = SCRYPT_OPSLIMIT_INTERACTIVE;
+                    memLimit = SCRYPT_MEMLIMIT_INTERACTIVE;
+                    break;
+            }
+
+            return ScryptHashBinary(password, salt, opsLimit, memLimit, outputLength);
+        }
+
+        /// <summary>
+        /// Derives a secret key of any size from a password and a salt.
+        /// </summary>
+        /// <param name="password">The password.</param>
+        /// <param name="salt">The salt.</param>
+        /// <param name="opsLimit">Represents a maximum amount of computations to perform.</param>
+        /// <param name="memLimit">Is the maximum amount of RAM that the function will use, in bytes.</param>
+        /// <param name="outputLength">The length of the computed output array.</param>
+        /// <returns>Returns a byte array of the given size.</returns>
+        /// <exception cref="ArgumentNullException"></exception>
+        /// <exception cref="ArgumentOutOfRangeException"></exception>
+        /// <exception cref="SaltOutOfRangeException"></exception>
+        /// <exception cref="OutOfMemoryException"></exception>
+        public static byte[] ScryptHashBinary(string password, string salt, long opsLimit, int memLimit, long outputLength = SCRYPT_SALSA208_SHA256_SALTBYTES)
+        {
+            var pass = Encoding.UTF8.GetBytes(password);
+            var saltAsBytes = Encoding.UTF8.GetBytes(salt);
+
+            return ScryptHashBinary(pass, saltAsBytes, opsLimit, memLimit, outputLength);
+        }
+
+        /// <summary>
+        /// Derives a secret key of any size from a password and a salt.
+        /// </summary>
+        /// <param name="password">The password.</param>
+        /// <param name="salt">The salt.</param>
+        /// <param name="opsLimit">Represents a maximum amount of computations to perform.</param>
+        /// <param name="memLimit">Is the maximum amount of RAM that the function will use, in bytes.</param>
+        /// <param name="outputLength">The length of the computed output array.</param>
+        /// <returns>Returns a byte array of the given size.</returns>
+        /// <exception cref="ArgumentNullException"></exception>
+        /// <exception cref="ArgumentOutOfRangeException"></exception>
+        /// <exception cref="SaltOutOfRangeException"></exception>
+        /// <exception cref="OutOfMemoryException"></exception>
+        public static byte[] ScryptHashBinary(byte[] password, byte[] salt, long opsLimit, int memLimit, long outputLength = SCRYPT_SALSA208_SHA256_SALTBYTES)
+        {
+            if (password == null)
+                throw new ArgumentNullException("password", "Password cannot be null");
+
+            if (salt == null)
+                throw new ArgumentNullException("salt", "Salt cannot be null");
+
+            if (salt.Length != SCRYPT_SALSA208_SHA256_SALTBYTES)
+                throw new SaltOutOfRangeException(string.Format("Salt must be {0} bytes in length.", SCRYPT_SALSA208_SHA256_SALTBYTES));
+
+            if (opsLimit <= 0)
+                throw new ArgumentOutOfRangeException("opsLimit", "opsLimit cannot be zero or negative");
+
+            if (memLimit <= 0)
+                throw new ArgumentOutOfRangeException("memLimit", "memLimit cannot be zero or negative");
+
+            if (outputLength < 16)
+                throw new ArgumentOutOfRangeException("outputLength", "OutputLength cannot be less than 16 bytes");
+
+            var buffer = new byte[outputLength];
+
+            SodiumCore.Init();
+            var ret = SodiumLibrary.crypto_pwhash_scryptsalsa208sha256(buffer, buffer.Length, password, password.Length, salt, opsLimit, memLimit);
+
+            if (ret != 0)
+                throw new OutOfMemoryException("Internal error, hash failed (usually because the operating system refused to allocate the amount of requested memory).");
+
+            return buffer;
+        }
+
+        /// <summary>Verifies that a hash generated with ScryptHashString matches the supplied password.</summary>
+        /// <param name="hash">The hash.</param>
+        /// <param name="password">The password.</param>
+        /// <returns><c>true</c> on success; otherwise, <c>false</c>.</returns>
+        /// <exception cref="ArgumentNullException"></exception>
+        public static bool ScryptHashStringVerify(string hash, string password)
+        {
+            return ScryptHashStringVerify(Encoding.UTF8.GetBytes(hash), Encoding.UTF8.GetBytes(password));
+        }
+
+        /// <summary>Verifies that a hash generated with ScryptHashString matches the supplied password.</summary>
+        /// <param name="hash">The hash.</param>
+        /// <param name="password">The password.</param>
+        /// <returns><c>true</c> on success; otherwise, <c>false</c>.</returns>
+        /// <exception cref="ArgumentNullException"></exception>
+        public static bool ScryptHashStringVerify(byte[] hash, byte[] password)
+        {
+            if (password == null)
+                throw new ArgumentNullException("password", "Password cannot be null");
+            if (hash == null)
+                throw new ArgumentNullException("hash", "Hash cannot be null");
+
+            var ret = SodiumLibrary.crypto_pwhash_scryptsalsa208sha256_str_verify(hash, password, password.Length);
+
+            return ret == 0;
+        }
     }
 }